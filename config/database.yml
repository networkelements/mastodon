default: &default
  adapter: postgresql
  pool: <%= ENV["DB_POOL"] || ENV['MAX_THREADS'] || 5 %>
  timeout: 5000
  encoding: unicode

development:
  <<: *default
  database: mastodon_development
  username: <%= ENV['DB_USER'] || 'postgres' %>
  password: <%= ENV['DB_PASS'] || '' %>
  host: <%= ENV['DB_HOST'] || 'localhost' %>

# Warning: The database defined as "test" will be erased and
# re-generated from your development database when you run "rake".
# Do not set this db to the same as development or production.
test:
  <<: *default
<<<<<<< HEAD
  database: mastodon_test
  username: <%= ENV['DB_USER'] || 'postgres' %>
  password: <%= ENV['DB_PASS'] || '' %>
  host: <%= ENV['DB_HOST'] || 'localhost' %>
=======
  database: mastodon_test<%= ENV['TEST_ENV_NUMBER'] %>
>>>>>>> 8963f8c3

production:
  <<: *default
  database: <%= ENV['DB_NAME'] || 'mastodon_production' %>
  username: <%= ENV['DB_USER'] || '' %>
  password: <%= ENV['DB_PASS'] || '' %>
  host: <%= ENV['DB_HOST'] || 'localhost' %>
  port: <%= ENV['DB_PORT'] || 5432 %>
  prepared_statements: <%= ENV['PREPARED_STATEMENTS'] || 'true' %><|MERGE_RESOLUTION|>--- conflicted
+++ resolved
@@ -16,14 +16,10 @@
 # Do not set this db to the same as development or production.
 test:
   <<: *default
-<<<<<<< HEAD
-  database: mastodon_test
+  database: mastodon_test<%= ENV['TEST_ENV_NUMBER'] %>
   username: <%= ENV['DB_USER'] || 'postgres' %>
   password: <%= ENV['DB_PASS'] || '' %>
   host: <%= ENV['DB_HOST'] || 'localhost' %>
-=======
-  database: mastodon_test<%= ENV['TEST_ENV_NUMBER'] %>
->>>>>>> 8963f8c3
 
 production:
   <<: *default
