--- conflicted
+++ resolved
@@ -18,15 +18,9 @@
   doorkeeper_cleanup_scheduler:
     cron: '<%= Random.rand(0..59) %> <%= Random.rand(0..2) %> * * 0'
     class: Scheduler::DoorkeeperCleanupScheduler
-<<<<<<< HEAD
-  user_cleanup_scheduler:
-    cron: '<%= Random.rand(0..59) %> <%= Random.rand(4..6) %> * * *'
-    class: Scheduler::UserCleanupScheduler
-=======
 #  user_cleanup_scheduler:
-#    cron: '4 5 * * *'
+#    cron: '<%= Random.rand(0..59) %> <%= Random.rand(4..6) %> * * *'
 #    class: Scheduler::UserCleanupScheduler
->>>>>>> a26e94dc
   subscriptions_cleanup_scheduler:
     cron: '<%= Random.rand(0..59) %> <%= Random.rand(1..3) %> * * 0'
     class: Scheduler::SubscriptionsCleanupScheduler
