---
:concurrency: 5
:queues:
  - default
  - push
  - pull
  - mailers
:schedule:
  subscriptions_scheduler:
    cron: '0 5 * * *'
    class: Scheduler::SubscriptionsScheduler
  media_cleanup_scheduler:
    cron: '5 4 * * *'
    class: Scheduler::MediaCleanupScheduler
  feed_cleanup_scheduler:
    cron: '0 0 * * *'
    class: Scheduler::FeedCleanupScheduler
  doorkeeper_cleanup_scheduler:
    cron: '1 1 * * 0'
    class: Scheduler::DoorkeeperCleanupScheduler
<<<<<<< HEAD
#  user_cleanup_scheduler:
#    cron: '4 5 * * *'
#    class: Scheduler::UserCleanupScheduler
=======
  user_cleanup_scheduler:
    cron: '4 5 * * *'
    class: Scheduler::UserCleanupScheduler
  subscriptions_cleanup_scheduler:
    cron: '2 2 * * 0'
    class: Scheduler::SubscriptionsCleanupScheduler
>>>>>>> ab71cf45
<|MERGE_RESOLUTION|>--- conflicted
+++ resolved
@@ -18,15 +18,9 @@
   doorkeeper_cleanup_scheduler:
     cron: '1 1 * * 0'
     class: Scheduler::DoorkeeperCleanupScheduler
-<<<<<<< HEAD
 #  user_cleanup_scheduler:
 #    cron: '4 5 * * *'
 #    class: Scheduler::UserCleanupScheduler
-=======
-  user_cleanup_scheduler:
-    cron: '4 5 * * *'
-    class: Scheduler::UserCleanupScheduler
   subscriptions_cleanup_scheduler:
     cron: '2 2 * * 0'
-    class: Scheduler::SubscriptionsCleanupScheduler
->>>>>>> ab71cf45
+    class: Scheduler::SubscriptionsCleanupScheduler