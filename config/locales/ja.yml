---
ja:
  about:
    about_mastodon_html: Mastodon は、オープンなウェブプロトコルを採用した、自由でオープンソースなソーシャルネットワークです。電子メールのような分散型の仕組みを採っています。
    about_this: 詳細情報
    closed_registrations: 現在このインスタンスでの新規登録は受け付けていません。しかし、他のインスタンスにアカウントを作成しても全く同じネットワークに参加することができます。
    contact: 連絡先
    contact_missing: 未設定
    contact_unavailable: N/A
    description_headline: "%{domain} とは？"
    domain_count_after: 個のインスタンス
    domain_count_before: 接続中
    extended_description_html: |
      <h3>ルールを書くのに適した場所</h3>
      <p>詳細説明が設定されていません。</p>
    features:
      humane_approach_body: 他の SNS の失敗から学び、Mastodon はソーシャルメディアが誤った使い方をされることの無いように倫理的な設計を目指しています。
      humane_approach_title: より思いやりのある設計
      not_a_product_body: Mastodon は営利的な SNS ではありません。広告や、データの収集・解析は無く、またユーザーの囲い込みもありません。
      not_a_product_title: あなたは人間であり、商品ではありません
      real_conversation_body: 好きなように書ける500文字までの投稿や、文章やメディアの内容に警告をつけられる機能で、思い通りに自分自身を表現することができます。
      real_conversation_title: 本当のコミュニケーションのために
      within_reach_body: デベロッパーフレンドリーな API により実現された、iOS や Android、その他様々なプラットフォームのためのアプリでどこでも友人とやりとりできます。
      within_reach_title: いつでも身近に
    find_another_instance: 他のインスタンスを探す
    generic_description: "%{domain} は、Mastodon インスタンスの一つです。"
    hosted_on: Mastodon hosted on %{domain}
    learn_more: もっと詳しく
    other_instances: 他のインスタンス
    messages:
      code: コードハイライト機能を追加しました！みんなでコードを投稿しよう！
      delete: サービスが終了した場合、ユーザーデータなど全情報は削除されます。
      qiita: Qiita アカウントとの連携で、楽しいコミュニケーションが待っています！
      trial: 当サービスは試験的なサービスです。状況により終了する可能性があります。
    messages_headline: メッセージ
    source_code: ソースコード
    status_count_after: トゥート
    status_count_before: トゥート数
    user_count_after: 人
    user_count_before: ユーザー数
    what_is_mastodon: Mastodon とは？
  accounts:
    follow: フォロー
    followers: フォロワー
    following: フォロー中
    nothing_here: 何もありません
    people_followed_by: "%{name} さんがフォロー中のアカウント"
    people_who_follow: "%{name} さんをフォロー中のアカウント"
    posts: 投稿
    remote_follow: リモートフォロー
    reserved_username: このユーザー名は予約されています。
    unfollow: フォロー解除
  admin:
    accounts:
      are_you_sure: 本当に実行しますか?
      confirm: 確認
      confirmed: 確認済み
      disable_two_factor_authentication: 二段階認証を無効にする
      display_name: 表示名
      domain: ドメイン
      edit: 編集
      email: E-mail
      feed_url: フィードURL
      followers: フォロワー数
      follows: フォロー数
      ip: IP
      location:
        all: すべて
        local: ローカル
        remote: リモート
        title: ロケーション
      media_attachments: 添付されたメディア
      moderation:
        all: すべて
        silenced: サイレンス中
        suspended: 停止中
        title: モデレーション
      most_recent_activity: 直近の活動
      most_recent_ip: 直近のIP
      not_subscribed: 購読していない
      order:
        alphabetic: アルファベット順
        most_recent: 直近の活動順
        title: 順序
      perform_full_suspension: 完全に活動停止させる
      profile_url: プロフィールURL
      public: パブリック
      push_subscription_expires: PuSH購読期限切れ
      redownload: アバターの更新
      reset: リセット
      reset_password: パスワード再設定
      resubscribe: 再講読
      salmon_url: Salmon URL
      search: 検索
      show:
        created_reports: このアカウントで作られたレポート
        report: レポート
        targeted_reports: このアカウントについてのレポート
      silence: サイレンス
      statuses: トゥート数
      subscribe: 購読する
      title: アカウント
      undo_silenced: サイレンスから戻す
      undo_suspension: 停止から戻す
      unsubscribe: 購読の解除
      username: ユーザー名
      web: Web
    domain_blocks:
      add_new: 新規追加
      created_msg: ドメインブロック処理を完了しました
      destroyed_msg: ドメインブロックを外しました
      domain: ドメイン
      new:
        create: ブロックを作成
        hint: ドメインブロックはデータベース中のアカウント項目の作成を妨げませんが、遡って自動的に指定されたモデレーションをそれらのアカウントに適用します。
        severity:
          desc_html: "<strong>サイレンス</strong>はアカウントのトゥートをフォローしていない人から隠します。<strong>停止</strong>はそのアカウントのコンテンツ、メディア、プロフィールデータをすべて削除します。"
          noop: なし
          silence: サイレンス
          suspend: 停止
        title: 新規ドメインブロック
      reject_media: メディアファイルを拒否
      reject_media_hint: ローカルに保存されたメディアファイルを削除し、今後のダウンロードを拒否します。停止とは無関係です。
      severities:
        noop: なし
        silence: サイレンス
        suspend: 停止
      severity: 深刻度
      show:
        affected_accounts:
          one: データベース中の一つのアカウントに影響します
          other: データベース中の%{count}個のアカウントに影響します
        retroactive:
          silence: このドメインからの存在するすべてのアカウントのサイレンスを戻す
          suspend: このドメインからの存在するすべてのアカウントの停止を戻す
        title: "%{domain}のドメインブロックを戻す"
        undo: 元に戻す
      title: ドメインブロック
      undo: 元に戻す
    instances:
      account_count: 既知のアカウント数
      domain_name: ドメイン名
      title: 既知のインスタンス
    reports:
      action_taken_by: レポート処理者
      are_you_sure: 本当に実行しますか？
      comment:
        label: コメント
        none: なし
      delete: 削除
      id: ID
      mark_as_resolved: 解決済みとしてマーク
      nsfw:
        'false': NSFW オフ
        'true': NSFW オン
      report: レポート#%{id}
      report_contents: 内容
      reported_account: 報告対象アカウント
      reported_by: 報告者
      resolved: 解決済み
      silence_account: アカウントをサイレンス
      status: ステータス
      suspend_account: アカウントを停止
      target: ターゲット
      title: レポート
      unresolved: 未解決
      view: 表示
    settings:
      contact_information:
        email: ビジネスメールアドレス
        username: 連絡先のユーザー名
      registrations:
        closed_message:
          desc_html: 新規登録を停止しているときにフロントページに表示されます。HTMLタグが使えます
          title: 新規登録停止時のメッセージ
        deletion:
          desc_html: 誰でも自分のアカウントを削除できるようにします
          title: アカウント削除を受け付ける
        open:
          desc_html: 誰でも自由にアカウントを作成できるようにします
          title: 新規登録を受け付ける
<<<<<<< HEAD
=======
      prohibit_registrations_except_qiita_oauth:
        title: Qiita連携以外の新規登録を禁止する
        disabled: 禁止しない
        enabled: 禁止する
      setting: 設定
>>>>>>> ef27a0ba
      site_description:
        desc_html: フロントページへの表示と meta タグに使用される紹介文です。HTMLタグ、特に<code>&lt;a&gt;</code> と <code>&lt;em&gt;</code>が使えます。
        title: インスタンスの説明
      site_description_extended:
        desc_html: あなたのインスタンスにおける行動規範やルール、ガイドライン、そのほかの記述をする際に最適な場所です。HTMLタグが使えます
        title: カスタム詳細説明
      site_terms:
        desc_html: あなたは独自のプライバシーポリシーや利用規約、そのほかの法的根拠を書くことができます。HTMLタグが使えます
        title: カスタム利用規約
      site_title: インスタンスの名前
      timeline_preview:
        desc_html: ランディングページに公開タイムラインを表示します
        title: タイムラインプレビュー
      title: サイト設定
    statuses:
      back_to_account: アカウントページに戻る
      batch:
        delete: 削除
        nsfw_off: NSFW オフ
        nsfw_on: NSFW オン
      execute: 実行
      failed_to_execute: 実行に失敗しました
      media:
        hide: メディアを隠す
        show: メディアを表示
        title: メディア
      no_media: メディアなし
      title: トゥート一覧
      with_media: メディアあり
    subscriptions:
      callback_url: コールバックURL
      confirmed: 確認済み
      expires_in: 期限
      last_delivery: 最終配送
      title: WebSub
      topic: トピック
    title: 管理
  admin_mailer:
    new_report:
      body: "%{reporter} が %{target} を通報しました"
      subject: "%{instance} の新しい通報 (#%{id})"
  application_mailer:
    settings: 'メール設定の変更: %{link}'
    signature: Mastodon %{instance} インスタンスからの通知
    view: 'View:'
  applications:
    invalid_url: URLが無効です
  auth:
    agreement_html: 登録すると <a href="%{rules_path}">利用規約</a> と <a href="%{terms_path}">プライバシーポリシー</a> に同意したことになります。
    change_password: セキュリティ
    delete_account: アカウントの削除
    delete_account_html: アカウントを削除したい場合、<a href="%{path}">こちら</a> から手続きが行えます。削除する前に、確認画面があります。
    didnt_get_confirmation: 確認メールを受信できませんか？
    forgot_password: パスワードをお忘れですか？
    login: ログイン
    logout: ログアウト
    register: 登録する
    resend_confirmation: 確認メールを再送する
    reset_password: パスワードを再発行
    set_new_password: 新しいパスワード
    oauth_registration: ユーザー登録
    password_signup_closed_caution: 現在は負荷対策のため、Qiitaアカウント連携以外での新規登録を停止しています。
  authorize_follow:
    error: 残念ながら、リモートアカウントにエラーが発生しました。
    follow: フォロー
    follow_request: 'あなたは以下のアカウントにフォローリクエストを送信しました:'
    following: '成功! あなたは現在以下のアカウントをフォローしています:'
    post_follow:
      close: またはこのウィンドウを閉じます
      return: ユーザーのプロフィールに戻る
      web: Web を開く
    prompt_html: 'あなた（<strong>%{self}</strong>）は以下のアカウントのフォローをリクエストしました:'
    title: "%{acct} をフォロー"
  datetime:
    distance_in_words:
      about_x_hours: "%{count}時間"
      about_x_months: "%{count}月"
      about_x_years: "%{count}年"
      almost_x_years: "%{count}年"
      half_a_minute: 今
      less_than_x_minutes: "%{count}分"
      less_than_x_seconds: 今
      over_x_years: "%{count}年"
      x_days: "%{count}日"
      x_minutes: "%{count}分"
      x_months: "%{count}月"
      x_seconds: "%{count}秒"
  deletes:
    bad_password_msg: パスワードが違います
    confirm_password: 本人確認のため、現在のパスワードを入力してください。
    description_html: あなたのアカウントに含まれるコンテンツは全て削除され、アカウントは無効化されます。これは恒久的なもので、<strong>取り消すことはできません</strong>。なりすましを防ぐために、同じユーザー名で再度登録することはできなくなります。
    proceed: アカウントを削除する
    success_msg: アカウントは正常に削除されました
    warning_html: 削除が保証されるのはこのインスタンス上のコンテンツのみです。他のインスタンス等、外部に広く共有されたコンテンツについては痕跡が残ることがあります。また、現在接続できないサーバーや、あなたの更新を受け取らなくなったサーバーに対しては、削除は反映されません。
    warning_title: 共有されたコンテンツについて
  errors:
    '403': このページを表示する権限がありません
    '404': お探しのページは見つかりませんでした。
    '410': お探しのページはもう存在しません。
    '422':
      content: セキュリティ認証に失敗しました。Cookieをブロックしていませんか？
      title: セキュリティ認証に失敗
    '429': リクエストの制限に達しました。
    noscript: Mastodonのウェブアプリケーションを利用する場合はJavaScriptを有効にしてください。またはあなたのプラットフォーム向けのMastodonネイティブアプリを探すことができます。
  exports:
    blocks: ブロック
    csv: CSV
    follows: フォロー
    mutes: ミュート
    storage: メディア
  followers:
    domain: ドメイン
    explanation_html: あなたの投稿のプライバシーを確保したい場合、誰があなたをフォローしているのかを把握している必要があります。 <strong>プライベート投稿は、あなたのフォロワーがいる全てのインスタンスに配信されます</strong>。 フォロワーのインスタンスの管理者やソフトウェアがあなたのプライバシーを尊重してくれるかどうか怪しい場合は、そのフォロワーを削除した方がよいかもしれません。
    followers_count: フォロワー数
    lock_link: 非公開アカウント
    purge: フォロワーから削除する
    success:
      one: 1個のドメインからソフトブロックするフォロワーを処理中...
      other: "%{count} 個のドメインからソフトブロックするフォロワーを処理中..."
    true_privacy_html: "<strong>プライバシーの保護はエンドツーエンドの暗号化でのみ実現可能</strong>であることに留意ください。"
    unlocked_warning_html: 誰でもあなたをフォローすることができ、あなたのプライベート投稿をすぐに見ることができます。フォローする人を限定したい場合は%{lock_link}に設定してください。
    unlocked_warning_title: このアカウントは非公開アカウントに設定されていません。
  generic:
    changes_saved_msg: 正常に変更されました
    powered_by: powered by %{link}
    save_changes: 変更を保存
    validation_errors:
      one: エラーが発生しました。以下のエラーを確認してください
      other: エラーが発生しました。以下の%{count}個のエラーを確認してください
  imports:
    preface: 他のインスタンスでエクスポートされたファイルから、フォロー/ブロックした情報をこのインスタンス上のアカウントにインポートできます。
    success: ファイルは正常にアップロードされ、現在処理中です。しばらくしてから確認してください
    types:
      blocking: ブロックしたアカウントリスト
      following: フォロー中のアカウントリスト
      muting: ミュートしたアカウントリスト
    upload: アップロード
  landing_strip_html: "<strong>%{name}</strong> さんはインスタンス %{link_to_root_path} のユーザーです。アカウントさえ持っていればフォローしたり会話したりできます。"
  landing_strip_signup_html: もしお持ちでないなら <a href="%{sign_up_path}">こちら</a> からサインアップできます。
  media_attachments:
    validations:
      images_and_video: 既に画像が追加されているため、動画を追加することはできません。
      too_many: 追加できるファイルは4つまでです。
  notification_mailer:
    digest:
      body: "%{instance} での最後のログインからの出来事:"
      mention: "%{name} さんがあなたに返信しました:"
      new_followers_summary:
        one: 新たなフォロワーを獲得しました！
        other: "%{count} 人の新たなフォロワーを獲得しました！"
      subject:
        one: "新しい1件の通知 \U0001F418"
        other: "新しい%{count}件の通知 \U0001F418"
    favourite:
      body: 'あなたのトゥートが %{name} さんにお気に入り登録されました:'
      subject: "%{name} さんがあなたのトゥートをお気に入りに登録しました"
    follow:
      body: "%{name} さんにフォローされています"
      subject: "%{name} さんにフォローされています"
    follow_request:
      body: "%{name} さんがあなたにフォローをリクエストしました。"
      subject: "%{name} さんからのフォローリクエスト"
    mention:
      body: "%{name} さんから返信がありました:"
      subject: "%{name} さんに返信されました"
    reblog:
      body: 'あなたのトゥートが %{name} さんにブーストされました:'
      subject: あなたのトゥートが %{name} さんにブーストされました
  pagination:
    next: 次
    prev: 前
    truncate: "&hellip;"
  push_notifications:
    favourite:
      title: あなたのトゥートが %{name} さんにお気に入り登録されました
    follow:
      title: "%{name} さんにフォローされました"
    group:
      title: "%{count} 件の通知"
    mention:
      action_boost: ブースト
      action_expand: もっと見る
      action_favourite: お気に入り
      title: "%{name} さんから返信がありました"
    reblog:
      title: あなたのトゥートが %{name} さんにブーストされました
    subscribed:
      body: あなたはプッシュ通知を受け取ることが出来ます
      title: Subscription が登録されました
  remote_follow:
    acct: あなたの ユーザー名@ドメイン を入力してください
    missing_resource: リダイレクト先が見つかりませんでした
    proceed: フォローする
    prompt: 'フォローしようとしています:'
  sessions:
    activity: 最後のアクティビティ
    browser: ブラウザ
    browsers:
      alipay: Alipay
      blackberry: Blackberry
      chrome: Chrome
      edge: Microsoft Edge
      firefox: Firefox
      generic: 不明なブラウザ
      ie: Internet Explorer
      micro_messenger: MicroMessenger
      nokia: Nokia S40 Ovi Browser
      opera: Opera
      phantom_js: PhantomJS
      qq: QQ Browser
      safari: Safari
      uc_browser: UCBrowser
      weibo: Weibo
    current_session: 現在のセッション
    description: "%{browser} on %{platform}"
    explanation: あなたのMastodonアカウントに現在ログインしているウェブブラウザの一覧です。
    ip: IP
    platforms:
      adobe_air: Adobe Air
      android: Android
      blackberry: Blackberry
      chrome_os: ChromeOS
      firefox_os: Firefox OS
      ios: iOS
      linux: Linux
      mac: Mac
      other: 不明なプラットフォーム
      windows: Windows
      windows_mobile: Windows Mobile
      windows_phone: Windows Phone
    revoke: 削除
    revoke_success: セッションを削除しました
    title: セッション
  settings:
    authorized_apps: 認証済みアプリ
    back: Mastodon に戻る
    delete: アカウントの削除
    edit_profile: プロフィールを編集
    export: データのエクスポート
    followers: 信頼済みのインスタンス
    import: データのインポート
    preferences: ユーザー設定
    settings: 設定
    two_factor_authentication: 二段階認証
    qiita_authorizations: Qiita連携
  statuses:
    open_in_web: Webで開く
    over_character_limit: 上限は %{max}文字までです
    show_more: もっと見る
    visibilities:
      private: 非公開
      private_long: フォロワーにのみ表示されます
      public: 公開
      public_long: 誰でも見ることができ、かつ公開タイムラインに表示されます
      unlisted: 未収載
      unlisted_long: 誰でも見ることができますが、公開タイムラインには表示されません
  stream_entries:
    click_to_show: クリックして表示
    reblogged: さんにブーストされました
    sensitive_content: 閲覧注意
  terms:
    body_html: |
      <h2>プライバシーポリシー</h2>

      <h3 id="collect">どのような情報を収集するのですか？</h3>

      <p>あなたがこのサイトに登録すると、ここで共有された情報を読んだり、書いたり、評価したりして、フォーラムでの情報を集める事ができます。</p>

      <p>このサイトに登録する際には、名前とメールアドレスの入力を求めることがあります。ただし、登録をすることなくこのサイトを利用することも可能です。あなたのメールアドレスは、固有のリンクを含んだメールで確認されます。そのリンクにアクセスした場合にメールアドレスを制御することとなります。</p>

      <p>アカウントを登録し、投稿を行った際にはその投稿が行われたIPアドレスを記録します。また、このサーバーに対する全てのリクエストはIPアドレスを含むサーバーログとして保管されます。</p>

      <h3 id="use">自分の情報を何に使うのですか？</h3>

      <p>このサイトで収集された情報は、次のいくつかの方法で使用されます:</p>

      <ul>
        <li>パーソナライズ・エクスペリエンス &mdash; あなたの情報は、あなたや他のユーザーのニーズに対応するために役立ちます。</li>
        <li>サイトの改善・最適化 &mdash; このサービスはあなたから受け取った情報やフィードバックに基づいて提供されるサイトの改善を行いつづけます。</li>
        <li>サービスの向上 &mdash; あなたの情報は、ユーザーからの要求やサポートへより効果的に対応するために役立ちます。</li>
        <li>定期メールの送信 &mdash; メールアドレスは、情報の送信、トピックの変更やユーザー名に関係するお知らせ、お問い合わせに関する返答、その他のリクエストや質問に関してお知らせするために使用されます。</li>
      </ul>

      <h3 id="protect">自分の情報はどのように保護されるのですか？</h3>

      <p>このサービスはあなたの個人情報の入力、送信、またはアクセスに際してあなたの個人情報の安全性を維持するために様々なセキュリティ手段をとっています。</p>

      <h3 id="data-retention">データ保持のポリシーはどのようになっていますか？</h3>

      <p>このサービスはデータ保持に関して次のことを行うよう努めます。:</p>

      <ul>
        <li>このサーバーへのすべての要求に対して、IPアドレスを含むサーバーログを90日以内に渡って保持します。</li>
        <li>登録されたユーザーとその投稿に関連付けされたIPアドレスを5年以内に渡って保持します。</li>
      </ul>

      <h3 id="cookies">クッキーを使用していますか？</h3>

      <p>はい。クッキーはあなたがウェブブラウザ上で許可した場合にコンピュータのストレージに転送される小さなファイルです。これらのクッキーを使用すると、サイトでブラウザが識別され、登録済みのアカウントを持っている場合は登録済みのアカウントに関連付けがされます。</p>

      <p>クッキーを使用して、今後再度閲覧された場合に前回のデータから設定を呼び出したり、今後の改善のためにサイトのトラフィックやサイトの相互作用に関する集計データを作成します。このサービスは、サイトを訪れた方との理解を深めるために、第三者のサービス提供者と契約することがあります。これらのサービス提供者というものは、このサービスでの業務を行ったり、改善するためにこのサービスの代わって収集された情報を使用することはできません。</p>

      <h3 id="disclose">このサイトは外部に何らかの情報を開示していますか？</h3>

      <p>私たちは、個人を特定出来る情報を外部へ販売、取引、または他の方法で渡すことはありません。これには、このサイトを操作したり、業務を行ったり、サービスを提供するのに役立つ信頼できる第三者は含まれません。法令遵守、サイトポリシーの施行、このサービスや他の人の権利、財産または安全の保護のために適切であると判断した場合に、あなたの情報を公開する場合があります。ただし、マーケティングや広告、その他の目的で匿名での訪問者情報を他者へ提供することができます。</p>

      <h3 id="third-party">サードパーティのリンク</h3>

      <p>必要に応じて、このサービスの方針にもとづいてこのサイトや第三者のサービスを提供することがあります。これらの第三者のサイトには、個別の独立したプライバシーポリシーがあります。従って、これらのリンク先のサイトに関するコンテンツや活動にかんしては一切責任を負いません。ですが、サイトの完全性やこれらのサイトに関するフィードバックは非常に重要なものであると認識しております。</p>

      <h3 id="coppa">子供のオンライン・プライバシー保護法</h3>

      <p>このサイト、製品、サービスはすべて13歳以上の人を対象としております。このサーバーが米国にあり、13歳未満の場合はCOPPA (<a href="https://en.wikipedia.org/wiki/Children%27s_Online_Privacy_Protection_Act">Children's Online Privacy Protection Act</a>) にもとづいてこのサイトを使用しないでください。</p>

      <h3 id="online">オンライン限定のプライバシーポリシー</h3>

      <p>このオンライン・プライバシーポリシーは、このサイトを通じて収集された情報のみに適用され、オフラインで収集される情報には適用されません。</p>

      <h3 id="consent">あなたの同意</h3>

      <p>このサービスを使用することにより、このサイトのプライバシーポリシーに同意するものとします。</p>

      <h3 id="changes">プライバシーポリシーの変更</h3>

      <p>プライバシーポリシーを変更する場合は、このページへ変更内容を掲載します。</p>

      <p>この文章のライセンスはCC-BY-SAです。このページは2017年5月6日が最終更新です。</p>

      <p>オリジナルの出典 <a href="https://github.com/discourse/discourse">Discourse privacy policy</a>.</p>
    title: "%{instance} 利用規約・プライバシーポリシー"
  time:
    formats:
      default: "%Y年%m月%d日 %H:%M"
  two_factor_authentication:
    code_hint: 確認するには認証アプリで表示されたコードを入力してください
    description_html: "<strong>二段階認証</strong>を有効にするとログイン時、電話でコードを受け取る必要があります。"
    disable: 無効
    enable: 有効
    enabled: 二段階認証は有効になっています
    enabled_success: 二段階認証が有効になりました
    generate_recovery_codes: リカバリーコードを生成
    instructions_html: "<strong>Google Authenticatorか、もしくはほかのTOTPアプリでこのQRコードをスキャンしてください。</strong>これ以降、ログインするときはそのアプリで生成されるコードが必要になります。"
    lost_recovery_codes: リカバリーコードを使用すると携帯電話を紛失した場合でもアカウントにアクセスできるようになります。 リカバリーコードを紛失した場合もここで再生成することができますが、古いリカバリーコードは無効になります。
    manual_instructions: 'QRコードがスキャンできず、手動での登録を希望の場合はこのシークレットコードを利用してください。:'
    recovery_codes: リカバリーコード
    recovery_codes_regenerated: リカバリーコードが再生成されました。
    recovery_instructions_html: 携帯電話を紛失した場合、以下の内どれかのリカバリーコードを使用してアカウントへアクセスすることができます。<strong>リカバリーコードは大切に保全してください。</strong>たとえば印刷してほかの重要な書類と一緒に保管することができます。
    setup: 初期設定
    wrong_code: コードが間違っています。サーバー上の時間とデバイス上の時間が一致していることを確認してください。
  users:
    invalid_email: メールアドレスが無効です
    invalid_otp_token: 二段階認証コードが間違っています
  omniauth_callbacks:
    success: 連携に成功しました
    failure: 連携に失敗しました
  oauth_registration:
    success: ユーザー登録しました<|MERGE_RESOLUTION|>--- conflicted
+++ resolved
@@ -179,14 +179,9 @@
         open:
           desc_html: 誰でも自由にアカウントを作成できるようにします
           title: 新規登録を受け付ける
-<<<<<<< HEAD
-=======
-      prohibit_registrations_except_qiita_oauth:
-        title: Qiita連携以外の新規登録を禁止する
-        disabled: 禁止しない
-        enabled: 禁止する
-      setting: 設定
->>>>>>> ef27a0ba
+        prohibit_registrations_except_qiita_oauth:
+          desc_html: Qiita連携以外の新規登録を出来ないようにします
+          title: Qiita連携以外の新規登録を禁止する
       site_description:
         desc_html: フロントページへの表示と meta タグに使用される紹介文です。HTMLタグ、特に<code>&lt;a&gt;</code> と <code>&lt;em&gt;</code>が使えます。
         title: インスタンスの説明
