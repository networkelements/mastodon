---
ja:
  about:
    about_mastodon_html: Mastodon は、オープンなウェブプロトコルを採用した、自由でオープンソースなソーシャルネットワークです。電子メールのような分散型の仕組みを採っています。
    about_this: 詳細情報
    closed_registrations: 現在このインスタンスでの新規登録は受け付けていません。しかし、他のインスタンスにアカウントを作成しても全く同じネットワークに参加することができます。
    contact: 連絡先
    contact_missing: 未設定
    contact_unavailable: N/A
    description_headline: "%{domain} とは？"
    domain_count_after: 個のインスタンス
    domain_count_before: 接続中
    extended_description_html: |
      <h3>ルールを書くのに適した場所</h3>
      <p>詳細説明が設定されていません。</p>
    features:
      humane_approach_body: 他の SNS の失敗から学び、Mastodon はソーシャルメディアが誤った使い方をされることの無いように倫理的な設計を目指しています。
      humane_approach_title: より思いやりのある設計
      not_a_product_body: Mastodon は営利的な SNS ではありません。広告や、データの収集・解析は無く、またユーザーの囲い込みもありません。
      not_a_product_title: あなたは人間であり、商品ではありません
      real_conversation_body: 好きなように書ける500文字までの投稿や、文章やメディアの内容に警告をつけられる機能で、思い通りに自分自身を表現することができます。
      real_conversation_title: 本当のコミュニケーションのために
      within_reach_body: デベロッパーフレンドリーな API により実現された、iOS や Android、その他様々なプラットフォームのためのアプリでどこでも友人とやりとりできます。
      within_reach_title: いつでも身近に
    find_another_instance: 他のインスタンスを探す
    generic_description: "%{domain} は、Mastodon インスタンスの一つです。"
    hosted_on: Mastodon hosted on %{domain}
    learn_more: もっと詳しく
    other_instances: 他のインスタンス
    source_code: ソースコード
    status_count_after: トゥート
    status_count_before: トゥート数
    user_count_after: 人
    user_count_before: ユーザー数
    what_is_mastodon: Mastodon とは？
  accounts:
    follow: フォロー
    followers: フォロワー
    following: フォロー中
    nothing_here: 何もありません
    people_followed_by: "%{name} さんがフォロー中のアカウント"
    people_who_follow: "%{name} さんをフォロー中のアカウント"
    posts: 投稿
    remote_follow: リモートフォロー
    reserved_username: このユーザー名は予約されています。
    unfollow: フォロー解除
  admin:
    accounts:
      are_you_sure: 本当に実行しますか?
      confirm: 確認
      confirmed: 確認済み
      disable_two_factor_authentication: 二段階認証を無効にする
      display_name: 表示名
      domain: ドメイン
      edit: 編集
      email: E-mail
      feed_url: フィードURL
      followers: フォロワー数
      follows: フォロー数
      ip: IP
      location:
        all: すべて
        local: ローカル
        remote: リモート
        title: ロケーション
      media_attachments: 添付されたメディア
      moderation:
        all: すべて
        silenced: サイレンス中
        suspended: 停止中
        title: モデレーション
      most_recent_activity: 直近の活動
      most_recent_ip: 直近のIP
      not_subscribed: 購読していない
      order:
        alphabetic: アルファベット順
        most_recent: 直近の活動順
        title: 順序
      perform_full_suspension: 完全に活動停止させる
      profile_url: プロフィールURL
      public: パブリック
      push_subscription_expires: PuSH購読期限切れ
      redownload: アバターの更新
      reset: リセット
      reset_password: パスワード再設定
      resubscribe: 再講読
      salmon_url: Salmon URL
      search: 検索
      show:
        created_reports: このアカウントで作られたレポート
        report: レポート
        targeted_reports: このアカウントについてのレポート
      silence: サイレンス
      statuses: トゥート数
      subscribe: 購読する
      title: アカウント
      undo_silenced: サイレンスから戻す
      undo_suspension: 停止から戻す
      unsubscribe: 購読の解除
      username: ユーザー名
      web: Web
    domain_blocks:
      add_new: 新規追加
      created_msg: ドメインブロック処理を完了しました
      destroyed_msg: ドメインブロックを外しました
      domain: ドメイン
      new:
        create: ブロックを作成
        hint: ドメインブロックはデータベース中のアカウント項目の作成を妨げませんが、遡って自動的に指定されたモデレーションをそれらのアカウントに適用します。
        severity:
          desc_html: "<strong>サイレンス</strong>はアカウントのトゥートをフォローしていない人から隠します。<strong>停止</strong>はそのアカウントのコンテンツ、メディア、プロフィールデータをすべて削除します。"
          noop: なし
          silence: サイレンス
          suspend: 停止
        title: 新規ドメインブロック
      reject_media: メディアファイルを拒否
      reject_media_hint: ローカルに保存されたメディアファイルを削除し、今後のダウンロードを拒否します。停止とは無関係です。
      severities:
        noop: なし
        silence: サイレンス
        suspend: 停止
      severity: 深刻度
      show:
        affected_accounts:
          one: データベース中の一つのアカウントに影響します
          other: データベース中の%{count}個のアカウントに影響します
        retroactive:
          silence: このドメインからの存在するすべてのアカウントのサイレンスを戻す
          suspend: このドメインからの存在するすべてのアカウントの停止を戻す
        title: "%{domain}のドメインブロックを戻す"
        undo: 元に戻す
      title: ドメインブロック
      undo: 元に戻す
    instances:
      account_count: 既知のアカウント数
      domain_name: ドメイン名
      title: 既知のインスタンス
    reports:
      action_taken_by: レポート処理者
      are_you_sure: 本当に実行しますか？
      comment:
        label: コメント
        none: なし
      delete: 削除
      id: ID
      mark_as_resolved: 解決済みとしてマーク
      nsfw:
        'false': NSFW オフ
        'true': NSFW オン
      report: レポート#%{id}
      report_contents: 内容
      reported_account: 報告対象アカウント
      reported_by: 報告者
      resolved: 解決済み
      silence_account: アカウントをサイレンス
      status: ステータス
      suspend_account: アカウントを停止
      target: ターゲット
      title: レポート
      unresolved: 未解決
      view: 表示
    settings:
      contact_information:
        email: ビジネスメールアドレス
        username: 連絡先のユーザー名
      registrations:
        closed_message:
          desc_html: 新規登録を停止しているときにフロントページに表示されます。HTMLタグが使えます
          title: 新規登録停止時のメッセージ
        deletion:
          desc_html: 誰でも自分のアカウントを削除できるようにします
          title: アカウント削除を受け付ける
        open:
          desc_html: 誰でも自由にアカウントを作成できるようにします
          title: 新規登録を受け付ける
        prohibit_registrations_except_qiita_oauth:
          desc_html: Qiita連携以外の新規登録を出来ないようにします
          title: Qiita連携以外の新規登録を禁止する
      site_description:
        desc_html: フロントページへの表示と meta タグに使用される紹介文です。HTMLタグ、特に<code>&lt;a&gt;</code> と <code>&lt;em&gt;</code>が使えます。
        title: インスタンスの説明
      site_description_extended:
        desc_html: あなたのインスタンスにおける行動規範やルール、ガイドライン、そのほかの記述をする際に最適な場所です。HTMLタグが使えます
        title: カスタム詳細説明
      site_terms:
        desc_html: あなたは独自のプライバシーポリシーや利用規約、そのほかの法的根拠を書くことができます。HTMLタグが使えます
        title: カスタム利用規約
      site_title: インスタンスの名前
      timeline_preview:
        desc_html: ランディングページに公開タイムラインを表示します
        title: タイムラインプレビュー
      title: サイト設定
    statuses:
      back_to_account: アカウントページに戻る
      batch:
        delete: 削除
        nsfw_off: NSFW オフ
        nsfw_on: NSFW オン
      execute: 実行
      failed_to_execute: 実行に失敗しました
      media:
        hide: メディアを隠す
        show: メディアを表示
        title: メディア
      no_media: メディアなし
      title: トゥート一覧
      with_media: メディアあり
    subscriptions:
      callback_url: コールバックURL
      confirmed: 確認済み
      expires_in: 期限
      last_delivery: 最終配送
      title: WebSub
      topic: トピック
    title: 管理
  admin_mailer:
    new_report:
      body: "%{reporter} が %{target} を通報しました"
      subject: "%{instance} の新しい通報 (#%{id})"
  application_mailer:
    settings: 'メール設定の変更: %{link}'
    signature: Mastodon %{instance} インスタンスからの通知
    view: 'View:'
  applications:
    invalid_url: URLが無効です
  auth:
    agreement_html: 登録すると <a href="%{rules_path}">利用規約</a> と <a href="%{terms_path}">プライバシーポリシー</a> に同意したことになります。
    change_password: セキュリティ
    delete_account: アカウントの削除
    delete_account_html: アカウントを削除したい場合、<a href="%{path}">こちら</a> から手続きが行えます。削除する前に、確認画面があります。
    didnt_get_confirmation: 確認メールを受信できませんか？
    forgot_password: パスワードをお忘れですか？
    login: ログイン
    logout: ログアウト
    register: 登録する
    resend_confirmation: 確認メールを再送する
    reset_password: パスワードを再発行
    set_new_password: 新しいパスワード
    oauth_registration: ユーザー登録
    password_signup_closed_caution: 現在は負荷対策のため、Qiitaアカウント連携以外での新規登録を停止しています。
  authorize_follow:
    error: 残念ながら、リモートアカウント情報の取得中にエラーが発生しました。
    follow: フォロー
    follow_request: 'あなたは以下のアカウントにフォローリクエストを送信しました:'
    following: '成功! あなたは現在以下のアカウントをフォローしています:'
    post_follow:
      close: またはこのウィンドウを閉じます
      return: ユーザーのプロフィールに戻る
      web: Web を開く
    title: "%{acct} をフォロー"
  datetime:
    distance_in_words:
      about_x_hours: "%{count}時間"
      about_x_months: "%{count}月"
      about_x_years: "%{count}年"
      almost_x_years: "%{count}年"
      half_a_minute: 今
      less_than_x_minutes: "%{count}分"
      less_than_x_seconds: 今
      over_x_years: "%{count}年"
      x_days: "%{count}日"
      x_minutes: "%{count}分"
      x_months: "%{count}月"
      x_seconds: "%{count}秒"
  deletes:
    bad_password_msg: パスワードが違います
    confirm_password: 本人確認のため、現在のパスワードを入力してください。
    description_html: あなたのアカウントに含まれるコンテンツは全て削除され、アカウントは無効化されます。これは恒久的なもので、<strong>取り消すことはできません</strong>。なりすましを防ぐために、同じユーザー名で再度登録することはできなくなります。
    proceed: アカウントを削除する
    success_msg: アカウントは正常に削除されました
    warning_html: 削除が保証されるのはこのインスタンス上のコンテンツのみです。他のインスタンス等、外部に広く共有されたコンテンツについては痕跡が残ることがあります。また、現在接続できないサーバーや、あなたの更新を受け取らなくなったサーバーに対しては、削除は反映されません。
    warning_title: 共有されたコンテンツについて
  errors:
    '403': このページを表示する権限がありません
    '404': お探しのページは見つかりませんでした。
    '410': お探しのページはもう存在しません。
    '422':
      content: セキュリティ認証に失敗しました。Cookieをブロックしていませんか？
      title: セキュリティ認証に失敗
    '429': リクエストの制限に達しました。
    noscript: Mastodonのウェブアプリケーションを利用する場合はJavaScriptを有効にしてください。またはあなたのプラットフォーム向けのMastodonネイティブアプリを探すことができます。
  exports:
    blocks: ブロック
    csv: CSV
    follows: フォロー
    mutes: ミュート
    storage: メディア
  followers:
    domain: ドメイン
    explanation_html: あなたの投稿のプライバシーを確保したい場合、誰があなたをフォローしているのかを把握している必要があります。 <strong>プライベート投稿は、あなたのフォロワーがいる全てのインスタンスに配信されます</strong>。 フォロワーのインスタンスの管理者やソフトウェアがあなたのプライバシーを尊重してくれるかどうか怪しい場合は、そのフォロワーを削除した方がよいかもしれません。
    followers_count: フォロワー数
    lock_link: 非公開アカウント
    purge: フォロワーから削除する
    success:
      one: 1個のドメインからソフトブロックするフォロワーを処理中...
      other: "%{count} 個のドメインからソフトブロックするフォロワーを処理中..."
    true_privacy_html: "<strong>プライバシーの保護はエンドツーエンドの暗号化でのみ実現可能</strong>であることに留意ください。"
    unlocked_warning_html: 誰でもあなたをフォローすることができ、あなたのプライベート投稿をすぐに見ることができます。フォローする人を限定したい場合は%{lock_link}に設定してください。
    unlocked_warning_title: このアカウントは非公開アカウントに設定されていません。
  generic:
    changes_saved_msg: 正常に変更されました
    powered_by: powered by %{link}
    save_changes: 変更を保存
    validation_errors:
      one: エラーが発生しました。以下のエラーを確認してください
      other: エラーが発生しました。以下の%{count}個のエラーを確認してください
  imports:
    preface: 他のインスタンスでエクスポートされたファイルから、フォロー/ブロックした情報をこのインスタンス上のアカウントにインポートできます。
    success: ファイルは正常にアップロードされ、現在処理中です。しばらくしてから確認してください
    types:
      blocking: ブロックしたアカウントリスト
      following: フォロー中のアカウントリスト
      muting: ミュートしたアカウントリスト
    upload: アップロード
  landing_strip_html: "<strong>%{name}</strong> さんはインスタンス %{link_to_root_path} のユーザーです。アカウントさえ持っていればフォローしたり会話したりできます。"
  landing_strip_signup_html: もしお持ちでないなら <a href="%{sign_up_path}">こちら</a> からサインアップできます。
  media_attachments:
    validations:
      images_and_video: 既に画像が追加されているため、動画を追加することはできません。
      too_many: 追加できるファイルは4つまでです。
  notification_mailer:
    digest:
      body: "%{instance} での最後のログインからの出来事:"
      mention: "%{name} さんがあなたに返信しました:"
      new_followers_summary:
        one: 新たなフォロワーを獲得しました！
        other: "%{count} 人の新たなフォロワーを獲得しました！"
      subject:
        one: "新しい1件の通知 \U0001F418"
        other: "新しい%{count}件の通知 \U0001F418"
    favourite:
      body: 'あなたのトゥートが %{name} さんにお気に入り登録されました:'
      subject: "%{name} さんがあなたのトゥートをお気に入りに登録しました"
    follow:
      body: "%{name} さんにフォローされています"
      subject: "%{name} さんにフォローされています"
    follow_request:
      body: "%{name} さんがあなたにフォローをリクエストしました。"
      subject: "%{name} さんからのフォローリクエスト"
    mention:
      body: "%{name} さんから返信がありました:"
      subject: "%{name} さんに返信されました"
    reblog:
      body: 'あなたのトゥートが %{name} さんにブーストされました:'
      subject: あなたのトゥートが %{name} さんにブーストされました
  pagination:
    next: 次
    prev: 前
    truncate: "&hellip;"
  push_notifications:
    favourite:
      title: あなたのトゥートが %{name} さんにお気に入り登録されました
    follow:
      title: "%{name} さんにフォローされました"
    group:
      title: "%{count} 件の通知"
    mention:
      action_boost: ブースト
      action_expand: もっと見る
      action_favourite: お気に入り
      title: "%{name} さんから返信がありました"
    reblog:
      title: あなたのトゥートが %{name} さんにブーストされました
    subscribed:
      body: あなたはプッシュ通知を受け取ることが出来ます
      title: Subscription が登録されました
  remote_follow:
    acct: あなたの ユーザー名@ドメイン を入力してください
    missing_resource: リダイレクト先が見つかりませんでした
    proceed: フォローする
    prompt: 'フォローしようとしています:'
  sessions:
    activity: 最後のアクティビティ
    browser: ブラウザ
    browsers:
      alipay: Alipay
      blackberry: Blackberry
      chrome: Chrome
      edge: Microsoft Edge
      firefox: Firefox
      generic: 不明なブラウザ
      ie: Internet Explorer
      micro_messenger: MicroMessenger
      nokia: Nokia S40 Ovi Browser
      opera: Opera
      phantom_js: PhantomJS
      qq: QQ Browser
      safari: Safari
      uc_browser: UCBrowser
      weibo: Weibo
    current_session: 現在のセッション
    description: "%{browser} on %{platform}"
    explanation: あなたのMastodonアカウントに現在ログインしているウェブブラウザの一覧です。
    ip: IP
    platforms:
      adobe_air: Adobe Air
      android: Android
      blackberry: Blackberry
      chrome_os: ChromeOS
      firefox_os: Firefox OS
      ios: iOS
      linux: Linux
      mac: Mac
      other: 不明なプラットフォーム
      windows: Windows
      windows_mobile: Windows Mobile
      windows_phone: Windows Phone
    revoke: 削除
    revoke_success: セッションを削除しました
    title: セッション
  settings:
    authorized_apps: 認証済みアプリ
    back: Mastodon に戻る
    delete: アカウントの削除
    edit_profile: プロフィールを編集
    export: データのエクスポート
    followers: 信頼済みのインスタンス
    import: データのインポート
    preferences: ユーザー設定
    settings: 設定
    two_factor_authentication: 二段階認証
    qiita_authorizations: Qiita連携
  statuses:
    open_in_web: Webで開く
    over_character_limit: 上限は %{max}文字までです
    show_more: もっと見る
    visibilities:
      private: 非公開
      private_long: フォロワーにのみ表示されます
      public: 公開
      public_long: 誰でも見ることができ、かつ公開タイムラインに表示されます
      unlisted: 未収載
      unlisted_long: 誰でも見ることができますが、公開タイムラインには表示されません
  stream_entries:
    click_to_show: クリックして表示
    reblogged: さんにブーストされました
    sensitive_content: 閲覧注意
  terms:
    body_html: |
      <h2>プライバシーポリシー</h2>

      <h3 id="collect">どのような情報を収集するのですか？</h3>

      <p>あなたがこのサイトに登録すると、ここで共有された情報を読んだり、書いたり、評価したりして、フォーラムでの情報を集める事ができます。</p>

      <p>このサイトに登録する際には、名前とメールアドレスの入力を求めることがあります。ただし、登録をすることなくこのサイトを利用することも可能です。あなたのメールアドレスは、固有のリンクを含んだメールで確認されます。そのリンクにアクセスした場合にメールアドレスを制御することとなります。</p>

      <p>アカウントを登録し、投稿を行った際にはその投稿が行われたIPアドレスを記録します。また、このサーバーに対する全てのリクエストはIPアドレスを含むサーバーログとして保管されます。</p>

      <h3 id="use">自分の情報を何に使うのですか？</h3>

      <p>このサイトで収集された情報は、次のいくつかの方法で使用されます:</p>

      <ul>
        <li>パーソナライズ・エクスペリエンス &mdash; あなたの情報は、あなたや他のユーザーのニーズに対応するために役立ちます。</li>
        <li>サイトの改善・最適化 &mdash; このサービスはあなたから受け取った情報やフィードバックに基づいて提供されるサイトの改善を行いつづけます。</li>
        <li>サービスの向上 &mdash; あなたの情報は、ユーザーからの要求やサポートへより効果的に対応するために役立ちます。</li>
        <li>定期メールの送信 &mdash; メールアドレスは、情報の送信、トピックの変更やユーザー名に関係するお知らせ、お問い合わせに関する返答、その他のリクエストや質問に関してお知らせするために使用されます。</li>
      </ul>

      <h3 id="protect">自分の情報はどのように保護されるのですか？</h3>

      <p>このサービスはあなたの個人情報の入力、送信、またはアクセスに際してあなたの個人情報の安全性を維持するために様々なセキュリティ手段をとっています。</p>

      <h3 id="data-retention">データ保持のポリシーはどのようになっていますか？</h3>

      <p>このサービスはデータ保持に関して次のことを行うよう努めます。:</p>

      <ul>
        <li>このサーバーへのすべての要求に対して、IPアドレスを含むサーバーログを90日以内に渡って保持します。</li>
        <li>登録されたユーザーとその投稿に関連付けされたIPアドレスを5年以内に渡って保持します。</li>
      </ul>

      <h3 id="cookies">クッキーを使用していますか？</h3>

      <p>はい。クッキーはあなたがウェブブラウザ上で許可した場合にコンピュータのストレージに転送される小さなファイルです。これらのクッキーを使用すると、サイトでブラウザが識別され、登録済みのアカウントを持っている場合は登録済みのアカウントに関連付けがされます。</p>

      <p>クッキーを使用して、今後再度閲覧された場合に前回のデータから設定を呼び出したり、今後の改善のためにサイトのトラフィックやサイトの相互作用に関する集計データを作成します。このサービスは、サイトを訪れた方との理解を深めるために、第三者のサービス提供者と契約することがあります。これらのサービス提供者というものは、このサービスでの業務を行ったり、改善するためにこのサービスの代わって収集された情報を使用することはできません。</p>

      <h3 id="disclose">このサイトは外部に何らかの情報を開示していますか？</h3>

      <p>私たちは、個人を特定出来る情報を外部へ販売、取引、または他の方法で渡すことはありません。これには、このサイトを操作したり、業務を行ったり、サービスを提供するのに役立つ信頼できる第三者は含まれません。法令遵守、サイトポリシーの施行、このサービスや他の人の権利、財産または安全の保護のために適切であると判断した場合に、あなたの情報を公開する場合があります。ただし、マーケティングや広告、その他の目的で匿名での訪問者情報を他者へ提供することができます。</p>

      <h3 id="third-party">サードパーティのリンク</h3>

      <p>必要に応じて、このサービスの方針にもとづいてこのサイトや第三者のサービスを提供することがあります。これらの第三者のサイトには、個別の独立したプライバシーポリシーがあります。従って、これらのリンク先のサイトに関するコンテンツや活動にかんしては一切責任を負いません。ですが、サイトの完全性やこれらのサイトに関するフィードバックは非常に重要なものであると認識しております。</p>

      <h3 id="coppa">子供のオンライン・プライバシー保護法</h3>

      <p>このサイト、製品、サービスはすべて13歳以上の人を対象としております。このサーバーが米国にあり、13歳未満の場合はCOPPA (<a href="https://en.wikipedia.org/wiki/Children%27s_Online_Privacy_Protection_Act">Children's Online Privacy Protection Act</a>) にもとづいてこのサイトを使用しないでください。</p>

      <h3 id="online">オンライン限定のプライバシーポリシー</h3>

      <p>このオンライン・プライバシーポリシーは、このサイトを通じて収集された情報のみに適用され、オフラインで収集される情報には適用されません。</p>

      <h3 id="consent">あなたの同意</h3>

      <p>このサービスを使用することにより、このサイトのプライバシーポリシーに同意するものとします。</p>

      <h3 id="changes">プライバシーポリシーの変更</h3>

      <p>プライバシーポリシーを変更する場合は、このページへ変更内容を掲載します。</p>

      <p>この文章のライセンスはCC-BY-SAです。このページは2017年5月6日が最終更新です。</p>

      <p>オリジナルの出典 <a href="https://github.com/discourse/discourse">Discourse privacy policy</a>.</p>
    title: "%{instance} 利用規約・プライバシーポリシー"
  time:
    formats:
      default: "%Y年%m月%d日 %H:%M"
  two_factor_authentication:
    code_hint: 確認するには認証アプリで表示されたコードを入力してください
    description_html: "<strong>二段階認証</strong>を有効にするとログイン時、電話でコードを受け取る必要があります。"
    disable: 無効
    enable: 有効
    enabled: 二段階認証は有効になっています
    enabled_success: 二段階認証が有効になりました
    generate_recovery_codes: リカバリーコードを生成
    instructions_html: "<strong>Google Authenticatorか、もしくはほかのTOTPアプリでこのQRコードをスキャンしてください。</strong>これ以降、ログインするときはそのアプリで生成されるコードが必要になります。"
    lost_recovery_codes: リカバリーコードを使用すると携帯電話を紛失した場合でもアカウントにアクセスできるようになります。 リカバリーコードを紛失した場合もここで再生成することができますが、古いリカバリーコードは無効になります。
    manual_instructions: 'QRコードがスキャンできず、手動での登録を希望の場合はこのシークレットコードを利用してください。:'
    recovery_codes: リカバリーコード
    recovery_codes_regenerated: リカバリーコードが再生成されました。
    recovery_instructions_html: 携帯電話を紛失した場合、以下の内どれかのリカバリーコードを使用してアカウントへアクセスすることができます。<strong>リカバリーコードは大切に保全してください。</strong>たとえば印刷してほかの重要な書類と一緒に保管することができます。
    setup: 初期設定
    wrong_code: コードが間違っています。サーバー上の時間とデバイス上の時間が一致していることを確認してください。
  users:
    invalid_email: メールアドレスが無効です
    invalid_otp_token: 二段階認証コードが間違っています
<<<<<<< HEAD
  omniauth_callbacks:
    success: 連携に成功しました
    failure: 連携に失敗しました
  oauth_registration:
    success: ユーザー登録しました
=======
    signed_in_as: '下記でログイン中:'
>>>>>>> 41c3389d
<|MERGE_RESOLUTION|>--- conflicted
+++ resolved
@@ -527,12 +527,9 @@
   users:
     invalid_email: メールアドレスが無効です
     invalid_otp_token: 二段階認証コードが間違っています
-<<<<<<< HEAD
+    signed_in_as: '下記でログイン中:'
   omniauth_callbacks:
     success: 連携に成功しました
     failure: 連携に失敗しました
   oauth_registration:
-    success: ユーザー登録しました
-=======
-    signed_in_as: '下記でログイン中:'
->>>>>>> 41c3389d
+    success: ユーザー登録しました