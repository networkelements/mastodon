--- conflicted
+++ resolved
@@ -443,13 +443,10 @@
     followers: 信頼済みのインスタンス
     import: データのインポート
     preferences: ユーザー設定
+    qiita_authorizations: Qiita連携
     settings: 設定
     two_factor_authentication: 二段階認証
-<<<<<<< HEAD
-    qiita_authorizations: Qiita連携
-=======
     your_apps: アプリ
->>>>>>> ab71cf45
   statuses:
     open_in_web: Webで開く
     over_character_limit: 上限は %{max}文字までです
