--- conflicted
+++ resolved
@@ -529,12 +529,9 @@
   users:
     invalid_email: The e-mail address is invalid
     invalid_otp_token: Invalid two-factor code
-<<<<<<< HEAD
+    signed_in_as: 'Signed in as:'
   omniauth_callbacks:
     success: Succeed to integrate
     failure: Failed to integrate
   oauth_registration:
-    success: Succeed to register
-=======
-    signed_in_as: 'Signed in as:'
->>>>>>> 41c3389d
+    success: Succeed to register