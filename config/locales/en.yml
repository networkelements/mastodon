--- conflicted
+++ resolved
@@ -173,14 +173,9 @@
         open:
           desc_html: Allow anyone to create an account
           title: Open registration
-<<<<<<< HEAD
-=======
-      prohibit_registrations_except_qiita_oauth:
-        title: Prohibit registration except Qiita OAuth
-        disabled: Don't Prohibit
-        enabled: Prohibit
-      setting: Setting
->>>>>>> ef27a0ba
+        prohibit_registrations_except_qiita_oauth:
+          desc_html: Prohibit anyone to create an account except Qiita OAuth
+          title: Prohibit registration except Qiita OAuth
       site_description:
         desc_html: Introductory paragraph on the frontpage and in meta tags. You can use HTML tags, in particular <code>&lt;a&gt;</code> and <code>&lt;em&gt;</code>.
         title: Instance description
