---
en:
  about:
    about_mastodon_html: Mastodon is a social network based on open web protocols and free, open-source software. It is decentralized like e-mail.
    about_this: About
    closed_registrations: Registrations are currently closed on this instance. However! You can find a different instance to make an account on and get access to the very same network from there.
    contact: Contact
    contact_missing: Not set
    contact_unavailable: N/A
    description_headline: What is %{domain}?
    domain_count_after: other instances
    domain_count_before: Connected to
    extended_description_html: |
      <h3>A good place for rules</h3>
      <p>The extended description has not been set up yet.</p>
    features:
      humane_approach_body: Learning from failures of other networks, Mastodon aims to make ethical design choices to combat the misuse of social media.
      humane_approach_title: A more humane approach
      not_a_product_body: Mastodon is not a commercial network. No advertising, no data mining, no walled gardens. There is no central authority.
      not_a_product_title: You’re a person, not a product
      real_conversation_body: With 500 characters at your disposal and support for granular content and media warnings, you can express yourself the way you want to.
      real_conversation_title: Built for real conversation
      within_reach_body: Multiple apps for iOS, Android, and other platforms thanks to a developer-friendly API ecosystem allow you to keep up with your friends anywhere.
      within_reach_title: Always within reach
    find_another_instance: Find another instance
    generic_description: "%{domain} is one server in the network"
    hosted_on: Mastodon hosted on %{domain}
    learn_more: Learn more
    other_instances: Instance list
    source_code: Source code
    status_count_after: statuses
    status_count_before: Who authored
    user_count_after: users
    user_count_before: Home to
    what_is_mastodon: What is Mastodon?
  accounts:
    follow: Follow
    followers: Followers
    following: Following
    media: Media
    nothing_here: There is nothing here!
    people_followed_by: People whom %{name} follows
    people_who_follow: People who follow %{name}
    posts: Toots
    posts_with_replies: Toots with replies
    remote_follow: Remote follow
    reserved_username: The username is reserved
    roles:
      admin: Admin
    unfollow: Unfollow
  admin:
    accounts:
      are_you_sure: Are you sure?
      confirm: Confirm
      confirmed: Confirmed
      disable_two_factor_authentication: Disable 2FA
      display_name: Display name
      domain: Domain
      edit: Edit
      email: E-mail
      feed_url: Feed URL
      followers: Followers
      follows: Follows
      inbox_url: Inbox URL
      ip: IP
      location:
        all: All
        local: Local
        remote: Remote
        title: Location
      media_attachments: Media attachments
      moderation:
        all: All
        silenced: Silenced
        suspended: Suspended
        title: Moderation
      most_recent_activity: Most recent activity
      most_recent_ip: Most recent IP
      not_subscribed: Not subscribed
      order:
        alphabetic: Alphabetic
        most_recent: Most recent
        title: Order
      outbox_url: Outbox URL
      perform_full_suspension: Perform full suspension
      profile_url: Profile URL
      protocol: Protocol
      public: Public
      push_subscription_expires: PuSH subscription expires
      redownload: Refresh avatar
      reset: Reset
      reset_password: Reset password
      resubscribe: Resubscribe
      salmon_url: Salmon URL
      search: Search
      show:
        created_reports: Reports created by this account
        report: report
        targeted_reports: Reports made about this account
      silence: Silence
      statuses: Statuses
      subscribe: Subscribe
      title: Accounts
      undo_silenced: Undo silence
      undo_suspension: Undo suspension
      unsubscribe: Unsubscribe
      username: Username
      web: Web
    domain_blocks:
      add_new: Add new
      created_msg: Domain block is now being processed
      destroyed_msg: Domain block has been undone
      domain: Domain
      new:
        create: Create block
        hint: The domain block will not prevent creation of account entries in the database, but will retroactively and automatically apply specific moderation methods on those accounts.
        severity:
          desc_html: "<strong>Silence</strong> will make the account's posts invisible to anyone who isn't following them. <strong>Suspend</strong> will remove all of the account's content, media, and profile data. Use <strong>None</strong> if you just want to reject media files."
          noop: None
          silence: Silence
          suspend: Suspend
        title: New domain block
      reject_media: Reject media files
      reject_media_hint: Removes locally stored media files and refuses to download any in the future. Irrelevant for suspensions
      severities:
        noop: None
        silence: Silence
        suspend: Suspend
      severity: Severity
      show:
        affected_accounts:
          one: One account in the database affected
          other: "%{count} accounts in the database affected"
        retroactive:
          silence: Unsilence all existing accounts from this domain
          suspend: Unsuspend all existing accounts from this domain
        title: Undo domain block for %{domain}
        undo: Undo
      title: Domain Blocks
      undo: Undo
    instances:
      account_count: Known accounts
      domain_name: Domain
      title: Known Instances
    reports:
      action_taken_by: Action taken by
      are_you_sure: Are you sure?
      comment:
        label: Comment
        none: None
      delete: Delete
      id: ID
      mark_as_resolved: Mark as resolved
      nsfw:
        'false': Unhide media attachments
        'true': Hide media attachments
      report: 'Report #%{id}'
      report_contents: Contents
      reported_account: Reported account
      reported_by: Reported by
      resolved: Resolved
      silence_account: Silence account
      status: Status
      suspend_account: Suspend account
      target: Target
      title: Reports
      unresolved: Unresolved
      view: View
    settings:
      bootstrap_timeline_accounts:
        desc_html: Separate multiple usernames by comma. Only local and unlocked accounts will work. Default when empty is all local admins.
        title: Default follows for new users
      contact_information:
        email: Business e-mail
        username: Contact username
      registrations:
        closed_message:
          desc_html: Displayed on frontpage when registrations are closed. You can use HTML tags
          title: Closed registration message
        deletion:
          desc_html: Allow anyone to delete their account
          title: Open account deletion
        open:
          desc_html: Allow anyone to create an account
          title: Open registration
        prohibit_registrations_except_qiita_oauth:
          desc_html: Prohibit anyone to create an account except Qiita OAuth
          title: Prohibit registration except Qiita OAuth
      site_description:
        desc_html: Introductory paragraph on the frontpage and in meta tags. You can use HTML tags, in particular <code>&lt;a&gt;</code> and <code>&lt;em&gt;</code>.
        title: Instance description
      site_description_extended:
        desc_html: A good place for your code of conduct, rules, guidelines and other things that set your instance apart. You can use HTML tags
        title: Custom extended information
      site_terms:
        desc_html: You can write your own privacy policy, terms of service or other legalese. You can use HTML tags
        title: Custom terms of service
      site_title: Instance name
      timeline_preview:
        desc_html: Display public timeline on landing page
        title: Timeline preview
      title: Site Settings
    statuses:
      back_to_account: Back to account page
      batch:
        delete: Delete
        nsfw_off: NSFW OFF
        nsfw_on: NSFW ON
      execute: Execute
      failed_to_execute: Failed to execute
      media:
        hide: Hide media
        show: Show media
        title: Media
      no_media: No media
      title: Account statuses
      with_media: With media
    subscriptions:
      callback_url: Callback URL
      confirmed: Confirmed
      expires_in: Expires in
      last_delivery: Last delivery
      title: WebSub
      topic: Topic
    title: Administration
  admin_mailer:
    new_report:
      body: "%{reporter} has reported %{target}"
      subject: New report for %{instance} (#%{id})
  application_mailer:
    salutation: "%{name},"
    settings: 'Change e-mail preferences: %{link}'
    signature: Mastodon notifications from %{instance}
    view: 'View:'
  applications:
    created: Application successfully created
    destroyed: Application successfully deleted
    invalid_url: The provided URL is invalid
    regenerate_token: Regenerate access token
    token_regenerated: Access token successfully regenerated
    warning: Be very careful with this data. Never share it with anyone!
    your_token: Your access token
  auth:
    agreement_html: By signing up you agree to <a href="%{rules_path}">our terms of service</a> and <a href="%{terms_path}">privacy policy</a>.
    change_password: Security
    delete_account: Delete account
    delete_account_html: If you wish to delete your account, you can <a href="%{path}">proceed here</a>. You will be asked for confirmation.
    didnt_get_confirmation: Didn't receive confirmation instructions?
    forgot_password: Forgot your password?
    invalid_reset_password_token: Password reset token is invalid or expired. Please request a new one.
    login: Log in
    logout: Logout
    register: Sign up
    resend_confirmation: Resend confirmation instructions
    reset_password: Reset password
    set_new_password: Set new password
    oauth_registration: User Registration
    password_signup_closed_caution: For now, we allow registrations only with Qiita account.
  authorize_follow:
    error: Unfortunately, there was an error looking up the remote account
    follow: Follow
    follow_request: 'You have sent a follow request to:'
    following: 'Success! You are now following:'
    post_follow:
      close: Or, you can just close this window.
      return: Return to the user's profile
      web: Go to web
    title: Follow %{acct}
  datetime:
    distance_in_words:
      about_x_hours: "%{count}h"
      about_x_months: "%{count}mo"
      about_x_years: "%{count}y"
      almost_x_years: "%{count}y"
      half_a_minute: Just now
      less_than_x_minutes: "%{count}m"
      less_than_x_seconds: Just now
      over_x_years: "%{count}y"
      x_days: "%{count}d"
      x_minutes: "%{count}m"
      x_months: "%{count}mo"
      x_seconds: "%{count}s"
  deletes:
    bad_password_msg: Nice try, hackers! Incorrect password
    confirm_password: Enter your current password to verify your identity
    description_html: This will <strong>permanently, irreversibly</strong> remove content from your account and deactivate it. Your username will remain reserved to prevent future impersonations.
    proceed: Delete account
    success_msg: Your account was successfully deleted
    warning_html: Only deletion of content from this particular instance is guaranteed. Content that has been widely shared is likely to leave traces. Offline servers and servers that have unsubscribed from your updates will not update their databases.
    warning_title: Disseminated content availability
  errors:
    '403': You don't have permission to view this page.
    '404': The page you were looking for doesn't exist.
    '410': The page you were looking for doesn't exist anymore.
    '422':
      content: Security verification failed. Are you blocking cookies?
      title: Security verification failed
    '429': Throttled
    noscript_html: To use the Mastodon web application, please enable JavaScript. Alternatively, try one of the <a href="https://github.com/tootsuite/documentation/blob/master/Using-Mastodon/Apps.md">native apps</a> for Mastodon for your platform.
  exports:
    blocks: You block
    csv: CSV
    follows: You follow
    mutes: You mute
    storage: Media storage
  followers:
    domain: Domain
    explanation_html: If you want to ensure the privacy of your statuses, you must be aware of who is following you. <strong>Your private statuses are delivered to all instances where you have followers</strong>. You may wish to review them, and remove followers if you do not trust your privacy to be respected by the staff or software of those instances.
    followers_count: Number of followers
    lock_link: Lock your account
    purge: Remove from followers
    success:
      one: In the process of soft-blocking followers from one domain...
      other: In the process of soft-blocking followers from %{count} domains...
    true_privacy_html: Please mind that <strong>true privacy can only be achieved with end-to-end encryption</strong>.
    unlocked_warning_html: Anyone can follow you to immediately view your private statuses. %{lock_link} to be able to review and reject followers.
    unlocked_warning_title: Your account is not locked
  generic:
    changes_saved_msg: Changes successfully saved!
    powered_by: powered by %{link}
    save_changes: Save changes
    validation_errors:
      one: Something isn't quite right yet! Please review the error below
      other: Something isn't quite right yet! Please review %{count} errors below
  imports:
    preface: You can import data that you have exported from another instance, such as a list of the people you are following or blocking.
    success: Your data was successfully uploaded and will now be processed in due time
    types:
      blocking: Blocking list
      following: Following list
      muting: Muting list
    upload: Upload
  landing_strip_html: "<strong>%{name}</strong> is a user on %{link_to_root_path}. You can follow them or interact with them if you have an account anywhere in the fediverse."
  landing_strip_signup_html: If you don't, you can <a href="%{sign_up_path}">sign up here</a>.
  media_attachments:
    validations:
      images_and_video: Cannot attach a video to a status that already contains images
      too_many: Cannot attach more than 4 files
  notification_mailer:
    digest:
      body: 'Here is a brief summary of what you missed on %{instance} since your last visit on %{since}:'
      mention: "%{name} mentioned you in:"
      new_followers_summary:
        one: You have acquired one new follower! Yay!
        other: You have gotten %{count} new followers! Amazing!
      subject:
        one: "1 new notification since your last visit \U0001F418"
        other: "%{count} new notifications since your last visit \U0001F418"
    favourite:
      body: 'Your status was favourited by %{name}:'
      subject: "%{name} favourited your status"
    follow:
      body: "%{name} is now following you!"
      subject: "%{name} is now following you"
    follow_request:
      body: "%{name} has requested to follow you"
      subject: 'Pending follower: %{name}'
    mention:
      body: 'You were mentioned by %{name} in:'
      subject: You were mentioned by %{name}
    reblog:
      body: 'Your status was boosted by %{name}:'
      subject: "%{name} boosted your status"
  number:
    human:
      decimal_units:
        format: "%n%u"
        units:
          billion: B
          million: M
          quadrillion: Q
          thousand: K
          trillion: T
          unit: ''
  pagination:
    next: Next
    prev: Prev
    truncate: "&hellip;"
  push_notifications:
    favourite:
      title: "%{name} favourited your status"
    follow:
      title: "%{name} is now following you"
    group:
      title: "%{count} notifications"
    mention:
      action_boost: Boost
      action_expand: Show more
      action_favourite: Favourite
      title: "%{name} mentioned you"
    reblog:
      title: "%{name} boosted your status"
  remote_follow:
    acct: Enter your username@domain you want to follow from
    missing_resource: Could not find the required redirect URL for your account
    proceed: Proceed to follow
    prompt: 'You are going to follow:'
  sessions:
    activity: Last activity
    browser: Browser
    browsers:
      alipay: Alipay
      blackberry: Blackberry
      chrome: Chrome
      edge: Microsoft Edge
      firefox: Firefox
      generic: Unknown browser
      ie: Internet Explorer
      micro_messenger: MicroMessenger
      nokia: Nokia S40 Ovi Browser
      opera: Opera
      phantom_js: PhantomJS
      qq: QQ Browser
      safari: Safari
      uc_browser: UCBrowser
      weibo: Weibo
    current_session: Current session
    description: "%{browser} on %{platform}"
    explanation: These are the web browsers currently logged in to your Mastodon account.
    ip: IP
    platforms:
      adobe_air: Adobe Air
      android: Android
      blackberry: Blackberry
      chrome_os: ChromeOS
      firefox_os: Firefox OS
      ios: iOS
      linux: Linux
      mac: Mac
      other: unknown platform
      windows: Windows
      windows_mobile: Windows Mobile
      windows_phone: Windows Phone
    revoke: Revoke
    revoke_success: Session successfully revoked
    title: Sessions
  settings:
    authorized_apps: Authorized apps
    back: Back to Mastodon
    delete: Account deletion
    development: Development
    edit_profile: Edit profile
    export: Data export
    followers: Authorized followers
    import: Import
    preferences: Preferences
    settings: Settings
    two_factor_authentication: Two-factor Authentication
<<<<<<< HEAD
    qiita_authorizations: Qiita Authorizations
=======
    your_apps: Your applications
>>>>>>> ab71cf45
  statuses:
    open_in_web: Open in web
    over_character_limit: character limit of %{max} exceeded
    pin_errors:
      ownership: Someone else's toot cannot be pinned
      private: Non-public toot cannot be pinned
      reblog: A boost cannot be pinned
    show_more: Show more
    visibilities:
      private: Followers-only
      private_long: Only show to followers
      public: Public
      public_long: Everyone can see
      unlisted: Unlisted
      unlisted_long: Everyone can see, but not listed on public timelines
  stream_entries:
    click_to_show: Click to show
    pinned: Pinned toot
    reblogged: boosted
    sensitive_content: Sensitive content
  terms:
    body_html: |
      <h2>Privacy Policy</h2>

      <h3 id="collect">What information do we collect?</h3>

      <p>We collect information from you when you register on our site and gather data when you participate in the forum by reading, writing, and evaluating the content shared here.</p>

      <p>When registering on our site, you may be asked to enter your name and e-mail address. You may, however, visit our site without registering. Your e-mail address will be verified by an email containing a unique link. If that link is visited, we know that you control the e-mail address.</p>

      <p>When registered and posting, we record the IP address that the post originated from. We also may retain server logs which include the IP address of every request to our server.</p>

      <h3 id="use">What do we use your information for?</h3>

      <p>Any of the information we collect from you may be used in one of the following ways:</p>

      <ul>
        <li>To personalize your experience &mdash; your information helps us to better respond to your individual needs.</li>
        <li>To improve our site &mdash; we continually strive to improve our site offerings based on the information and feedback we receive from you.</li>
        <li>To improve customer service &mdash; your information helps us to more effectively respond to your customer service requests and support needs.</li>
        <li>To send periodic emails &mdash; The email address you provide may be used to send you information, notifications that you request about changes to topics or in response to your user name, respond to inquiries, and/or other requests or questions.</li>
      </ul>

      <h3 id="protect">How do we protect your information?</h3>

      <p>We implement a variety of security measures to maintain the safety of your personal information when you enter, submit, or access your personal information.</p>

      <h3 id="data-retention">What is your data retention policy?</h3>

      <p>We will make a good faith effort to:</p>

      <ul>
        <li>Retain server logs containing the IP address of all requests to this server no more than 90 days.</li>
        <li>Retain the IP addresses associated with registered users and their posts no more than 5 years.</li>
      </ul>

      <h3 id="cookies">Do we use cookies?</h3>

      <p>Yes. Cookies are small files that a site or its service provider transfers to your computer's hard drive through your Web browser (if you allow). These cookies enable the site to recognize your browser and, if you have a registered account, associate it with your registered account.</p>

      <p>We use cookies to understand and save your preferences for future visits and compile aggregate data about site traffic and site interaction so that we can offer better site experiences and tools in the future. We may contract with third-party service providers to assist us in better understanding our site visitors. These service providers are not permitted to use the information collected on our behalf except to help us conduct and improve our business.</p>

      <h3 id="disclose">Do we disclose any information to outside parties?</h3>

      <p>We do not sell, trade, or otherwise transfer to outside parties your personally identifiable information. This does not include trusted third parties who assist us in operating our site, conducting our business, or servicing you, so long as those parties agree to keep this information confidential. We may also release your information when we believe release is appropriate to comply with the law, enforce our site policies, or protect ours or others rights, property, or safety. However, non-personally identifiable visitor information may be provided to other parties for marketing, advertising, or other uses.</p>

      <h3 id="third-party">Third party links</h3>

      <p>Occasionally, at our discretion, we may include or offer third party products or services on our site. These third party sites have separate and independent privacy policies. We therefore have no responsibility or liability for the content and activities of these linked sites. Nonetheless, we seek to protect the integrity of our site and welcome any feedback about these sites.</p>

      <h3 id="coppa">Children's Online Privacy Protection Act Compliance</h3>

      <p>Our site, products and services are all directed to people who are at least 13 years old. If this server is in the USA, and you are under the age of 13, per the requirements of COPPA (<a href="https://en.wikipedia.org/wiki/Children%27s_Online_Privacy_Protection_Act">Children's Online Privacy Protection Act</a>) do not use this site.</p>

      <h3 id="online">Online Privacy Policy Only</h3>

      <p>This online privacy policy applies only to information collected through our site and not to information collected offline.</p>

      <h3 id="consent">Your Consent</h3>

      <p>By using our site, you consent to our web site privacy policy.</p>

      <h3 id="changes">Changes to our Privacy Policy</h3>

      <p>If we decide to change our privacy policy, we will post those changes on this page.</p>

      <p>This document is CC-BY-SA. It was last updated May 31, 2013.</p>

      <p>Originally adapted from the <a href="https://github.com/discourse/discourse">Discourse privacy policy</a>.</p>
    title: "%{instance} Terms of Service and Privacy Policy"
  time:
    formats:
      default: "%b %d, %Y, %H:%M"
  two_factor_authentication:
    code_hint: Enter the code generated by your authenticator app to confirm
    description_html: If you enable <strong>two-factor authentication</strong>, logging in will require you to be in possession of your phone, which will generate tokens for you to enter.
    disable: Disable
    enable: Enable
    enabled: Two-factor authentication is enabled
    enabled_success: Two-factor authentication successfully enabled
    generate_recovery_codes: Generate recovery codes
    instructions_html: "<strong>Scan this QR code into Google Authenticator or a similiar TOTP app on your phone</strong>. From now on, that app will generate tokens that you will have to enter when logging in."
    lost_recovery_codes: Recovery codes allow you to regain access to your account if you lose your phone. If you've lost your recovery codes, you can regenerate them here. Your old recovery codes will be invalidated.
    manual_instructions: 'If you can''t scan the QR code and need to enter it manually, here is the plain-text secret:'
    recovery_codes: Backup recovery codes
    recovery_codes_regenerated: Recovery codes successfully regenerated
    recovery_instructions_html: If you ever lose access to your phone, you can use one of the recovery codes below to regain access to your account. <strong>Keep the recovery codes safe</strong>. For example, you may print them and store them with other important documents.
    setup: Set up
    wrong_code: The entered code was invalid! Are server time and device time correct?
  users:
    invalid_email: The e-mail address is invalid
    invalid_otp_token: Invalid two-factor code
    signed_in_as: 'Signed in as:'
  omniauth_callbacks:
    success: Succeed to integrate
    failure: Failed to integrate
  oauth_registration:
    success: Succeed to register<|MERGE_RESOLUTION|>--- conflicted
+++ resolved
@@ -444,13 +444,10 @@
     followers: Authorized followers
     import: Import
     preferences: Preferences
+    qiita_authorizations: Qiita Authorizations
     settings: Settings
     two_factor_authentication: Two-factor Authentication
-<<<<<<< HEAD
-    qiita_authorizations: Qiita Authorizations
-=======
     your_apps: Your applications
->>>>>>> ab71cf45
   statuses:
     open_in_web: Open in web
     over_character_limit: character limit of %{max} exceeded
