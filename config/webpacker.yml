# Note: You must restart bin/webpack-dev-server for changes to take effect

default: &default
  source_path: app/javascript
  source_entry_path: packs
  public_output_path: packs
  cache_path: tmp/cache/webpacker

  # Additional paths webpack should lookup modules
  # ['app/assets', 'engine/foo/app/assets']
  resolved_paths: []

  # Reload manifest.json on all requests so we reload latest compiled packs
  cache_manifest: false

  extensions:
    - .js
    - .sass
    - .scss
    - .css
    - .png
    - .svg
    - .gif
    - .jpeg
    - .jpg

development:
  <<: *default
  compile: true

  dev_server:
<<<<<<< HEAD
    host: 127.0.0.1
    port: 10080
=======
    host: localhost
    port: 3035
    hmr: false
>>>>>>> 09d81def
    https: false

test:
  <<: *default

  # Compile test packs to a separate directory
  public_output_path: packs-test

production:
  <<: *default

  # Production depends on precompilation of packs prior to booting for performance.
  compile: false

  # Cache manifest.json for performance
  cache_manifest: true<|MERGE_RESOLUTION|>--- conflicted
+++ resolved
@@ -29,14 +29,9 @@
   compile: true
 
   dev_server:
-<<<<<<< HEAD
-    host: 127.0.0.1
-    port: 10080
-=======
     host: localhost
     port: 3035
     hmr: false
->>>>>>> 09d81def
     https: false
 
 test:
