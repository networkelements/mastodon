--- conflicted
+++ resolved
@@ -29,17 +29,13 @@
     omniauth_callbacks: 'auth/omniauth_callbacks',
   }
 
-<<<<<<< HEAD
-  get '/users/:username', to: redirect('/@%{username}'), constraints: lambda { |req| req.format.nil? || req.format.html? }
-=======
   devise_scope :user do
     with_devise_exclusive_scope('/auth', :user, {}) do
       resource :oauth_registration, only: [:new, :create], path: 'oauth/oauth_registrations'
     end
   end
 
-  get '/users/:username', to: redirect('/@%{username}'), constraints: { format: :html }
->>>>>>> ef27a0ba
+  get '/users/:username', to: redirect('/@%{username}'), constraints: lambda { |req| req.format.nil? || req.format.html? }
 
   resources :accounts, path: 'users', only: [:show], param: :username do
     resources :stream_entries, path: 'updates', only: [:show] do
@@ -87,12 +83,9 @@
 
     resource :follower_domains, only: [:show, :update]
     resource :delete, only: [:show, :destroy]
-<<<<<<< HEAD
 
     resources :sessions, only: [:destroy]
-=======
     resource :qiita_authorizations, only: [:show]
->>>>>>> ef27a0ba
   end
 
   resources :media, only: [:show]
