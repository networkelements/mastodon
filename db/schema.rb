--- conflicted
+++ resolved
@@ -252,7 +252,7 @@
     t.index ["status_id", "preview_card_id"], name: "index_preview_cards_statuses_on_status_id_and_preview_card_id"
   end
 
-  create_table "qiita_authorizations", id: :serial, force: :cascade do |t|
+  create_table "qiita_authorizations", force: :cascade do |t|
     t.integer "user_id"
     t.string "uid"
     t.string "token"
@@ -449,12 +449,8 @@
   add_foreign_key "oauth_access_grants", "users", column: "resource_owner_id", on_delete: :cascade
   add_foreign_key "oauth_access_tokens", "oauth_applications", column: "application_id", on_delete: :cascade
   add_foreign_key "oauth_access_tokens", "users", column: "resource_owner_id", on_delete: :cascade
-<<<<<<< HEAD
-  add_foreign_key "preview_cards", "statuses", on_delete: :cascade
+  add_foreign_key "oauth_applications", "users", column: "owner_id", on_delete: :cascade
   add_foreign_key "qiita_authorizations", "users"
-=======
-  add_foreign_key "oauth_applications", "users", column: "owner_id", on_delete: :cascade
->>>>>>> ab71cf45
   add_foreign_key "reports", "accounts", column: "action_taken_by_account_id", on_delete: :nullify
   add_foreign_key "reports", "accounts", column: "target_account_id", on_delete: :cascade
   add_foreign_key "reports", "accounts", on_delete: :cascade
