--- conflicted
+++ resolved
@@ -284,8 +284,7 @@
     t.index ["status_id", "preview_card_id"], name: "index_preview_cards_statuses_on_status_id_and_preview_card_id"
   end
 
-<<<<<<< HEAD
-  create_table "qiita_authorizations", force: :cascade do |t|
+  create_table "qiita_authorizations", id: :serial, force: :cascade do |t|
     t.integer "user_id"
     t.string "uid"
     t.string "token"
@@ -295,12 +294,7 @@
     t.index ["user_id"], name: "index_qiita_authorizations_on_user_id"
   end
 
-  create_table "reports", id: :serial, force: :cascade do |t|
-    t.integer "account_id", null: false
-    t.integer "target_account_id", null: false
-=======
   create_table "reports", force: :cascade do |t|
->>>>>>> 09d81def
     t.bigint "status_ids", default: [], null: false, array: true
     t.text "comment", default: "", null: false
     t.boolean "action_taken", default: false, null: false
@@ -493,24 +487,6 @@
   add_foreign_key "media_attachments", "statuses", on_delete: :nullify
   add_foreign_key "mentions", "accounts", name: "fk_970d43f9d1", on_delete: :cascade
   add_foreign_key "mentions", "statuses", on_delete: :cascade
-<<<<<<< HEAD
-  add_foreign_key "mutes", "accounts", column: "target_account_id", on_delete: :cascade
-  add_foreign_key "mutes", "accounts", on_delete: :cascade
-  add_foreign_key "notifications", "accounts", column: "from_account_id", on_delete: :cascade
-  add_foreign_key "notifications", "accounts", on_delete: :cascade
-  add_foreign_key "oauth_access_grants", "oauth_applications", column: "application_id", on_delete: :cascade
-  add_foreign_key "oauth_access_grants", "users", column: "resource_owner_id", on_delete: :cascade
-  add_foreign_key "oauth_access_tokens", "oauth_applications", column: "application_id", on_delete: :cascade
-  add_foreign_key "oauth_access_tokens", "users", column: "resource_owner_id", on_delete: :cascade
-  add_foreign_key "oauth_applications", "users", column: "owner_id", on_delete: :cascade
-  add_foreign_key "qiita_authorizations", "users"
-  add_foreign_key "reports", "accounts", column: "action_taken_by_account_id", on_delete: :nullify
-  add_foreign_key "reports", "accounts", column: "target_account_id", on_delete: :cascade
-  add_foreign_key "reports", "accounts", on_delete: :cascade
-  add_foreign_key "session_activations", "oauth_access_tokens", column: "access_token_id", on_delete: :cascade
-  add_foreign_key "session_activations", "users", on_delete: :cascade
-  add_foreign_key "status_pins", "accounts", on_delete: :cascade
-=======
   add_foreign_key "mutes", "accounts", column: "target_account_id", name: "fk_eecff219ea", on_delete: :cascade
   add_foreign_key "mutes", "accounts", name: "fk_b8d8daf315", on_delete: :cascade
   add_foreign_key "notifications", "accounts", column: "from_account_id", name: "fk_fbd6b0bf9e", on_delete: :cascade
@@ -520,13 +496,13 @@
   add_foreign_key "oauth_access_tokens", "oauth_applications", column: "application_id", name: "fk_f5fc4c1ee3", on_delete: :cascade
   add_foreign_key "oauth_access_tokens", "users", column: "resource_owner_id", name: "fk_e84df68546", on_delete: :cascade
   add_foreign_key "oauth_applications", "users", column: "owner_id", name: "fk_b0988c7c0a", on_delete: :cascade
+  add_foreign_key "qiita_authorizations", "users", name: "fk_6a5badbfee"
   add_foreign_key "reports", "accounts", column: "action_taken_by_account_id", name: "fk_bca45b75fd", on_delete: :nullify
   add_foreign_key "reports", "accounts", column: "target_account_id", name: "fk_eb37af34f0", on_delete: :cascade
   add_foreign_key "reports", "accounts", name: "fk_4b81f7522c", on_delete: :cascade
   add_foreign_key "session_activations", "oauth_access_tokens", column: "access_token_id", name: "fk_957e5bda89", on_delete: :cascade
   add_foreign_key "session_activations", "users", name: "fk_e5fda67334", on_delete: :cascade
   add_foreign_key "status_pins", "accounts", name: "fk_d4cb435b62", on_delete: :cascade
->>>>>>> 09d81def
   add_foreign_key "status_pins", "statuses", on_delete: :cascade
   add_foreign_key "statuses", "accounts", column: "in_reply_to_account_id", name: "fk_c7fa917661", on_delete: :nullify
   add_foreign_key "statuses", "accounts", name: "fk_9bda1543f7", on_delete: :cascade
