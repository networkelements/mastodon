# This file is auto-generated from the current state of the database. Instead
# of editing this file, please use the migrations feature of Active Record to
# incrementally modify your database, and then regenerate this schema definition.
#
# Note that this schema.rb definition is the authoritative source for your
# database schema. If you need to create the application database on another
# system, you should be using db:schema:load, not running all the migrations
# from scratch. The latter is a flawed and unsustainable approach (the more migrations
# you'll amass, the slower it'll run and the greater likelihood for issues).
#
# It's strongly recommended that you check this file into your version control system.

ActiveRecord::Schema.define(version: 20170609145826) do

  # These are extensions that must be enabled in order to support this database
  enable_extension "plpgsql"

  create_table "account_domain_blocks", id: :serial, force: :cascade do |t|
    t.integer "account_id"
    t.string "domain"
    t.datetime "created_at", null: false
    t.datetime "updated_at", null: false
    t.index ["account_id", "domain"], name: "index_account_domain_blocks_on_account_id_and_domain", unique: true
  end

  create_table "accounts", id: :serial, force: :cascade do |t|
    t.string "username", default: "", null: false
    t.string "domain"
    t.string "secret", default: "", null: false
    t.text "private_key"
    t.text "public_key", default: "", null: false
    t.string "remote_url", default: "", null: false
    t.string "salmon_url", default: "", null: false
    t.string "hub_url", default: "", null: false
    t.datetime "created_at", null: false
    t.datetime "updated_at", null: false
    t.text "note", default: "", null: false
    t.string "display_name", default: "", null: false
    t.string "uri", default: "", null: false
    t.string "url"
    t.string "avatar_file_name"
    t.string "avatar_content_type"
    t.integer "avatar_file_size"
    t.datetime "avatar_updated_at"
    t.string "header_file_name"
    t.string "header_content_type"
    t.integer "header_file_size"
    t.datetime "header_updated_at"
    t.string "avatar_remote_url"
    t.datetime "subscription_expires_at"
    t.boolean "silenced", default: false, null: false
    t.boolean "suspended", default: false, null: false
    t.boolean "locked", default: false, null: false
    t.string "header_remote_url", default: "", null: false
    t.integer "statuses_count", default: 0, null: false
    t.integer "followers_count", default: 0, null: false
    t.integer "following_count", default: 0, null: false
    t.datetime "last_webfingered_at"
    t.index "(((setweight(to_tsvector('simple'::regconfig, (display_name)::text), 'A'::\"char\") || setweight(to_tsvector('simple'::regconfig, (username)::text), 'B'::\"char\")) || setweight(to_tsvector('simple'::regconfig, (COALESCE(domain, ''::character varying))::text), 'C'::\"char\")))", name: "search_index", using: :gin
    t.index "lower((username)::text), lower((domain)::text)", name: "index_accounts_on_username_and_domain_lower"
    t.index ["uri"], name: "index_accounts_on_uri"
    t.index ["url"], name: "index_accounts_on_url"
    t.index ["username", "domain"], name: "index_accounts_on_username_and_domain", unique: true
  end

  create_table "blocks", id: :serial, force: :cascade do |t|
    t.integer "account_id", null: false
    t.integer "target_account_id", null: false
    t.datetime "created_at", null: false
    t.datetime "updated_at", null: false
    t.index ["account_id", "target_account_id"], name: "index_blocks_on_account_id_and_target_account_id", unique: true
  end

  create_table "conversation_mutes", id: :serial, force: :cascade do |t|
    t.integer "account_id", null: false
    t.bigint "conversation_id", null: false
    t.index ["account_id", "conversation_id"], name: "index_conversation_mutes_on_account_id_and_conversation_id", unique: true
  end

  create_table "conversations", force: :cascade do |t|
    t.string "uri"
    t.datetime "created_at", null: false
    t.datetime "updated_at", null: false
    t.index ["uri"], name: "index_conversations_on_uri", unique: true
  end

  create_table "domain_blocks", id: :serial, force: :cascade do |t|
    t.string "domain", default: "", null: false
    t.datetime "created_at", null: false
    t.datetime "updated_at", null: false
    t.integer "severity", default: 0
    t.boolean "reject_media"
    t.index ["domain"], name: "index_domain_blocks_on_domain", unique: true
  end

  create_table "favourites", id: :serial, force: :cascade do |t|
    t.integer "account_id", null: false
    t.integer "status_id", null: false
    t.datetime "created_at", null: false
    t.datetime "updated_at", null: false
    t.index ["account_id", "status_id"], name: "index_favourites_on_account_id_and_status_id", unique: true
    t.index ["status_id"], name: "index_favourites_on_status_id"
  end

  create_table "follow_requests", id: :serial, force: :cascade do |t|
    t.integer "account_id", null: false
    t.integer "target_account_id", null: false
    t.datetime "created_at", null: false
    t.datetime "updated_at", null: false
    t.index ["account_id", "target_account_id"], name: "index_follow_requests_on_account_id_and_target_account_id", unique: true
  end

  create_table "follows", id: :serial, force: :cascade do |t|
    t.integer "account_id", null: false
    t.integer "target_account_id", null: false
    t.datetime "created_at", null: false
    t.datetime "updated_at", null: false
    t.index ["account_id", "target_account_id"], name: "index_follows_on_account_id_and_target_account_id", unique: true
  end

  create_table "imports", id: :serial, force: :cascade do |t|
    t.integer "account_id", null: false
    t.integer "type", null: false
    t.boolean "approved"
    t.datetime "created_at", null: false
    t.datetime "updated_at", null: false
    t.string "data_file_name"
    t.string "data_content_type"
    t.integer "data_file_size"
    t.datetime "data_updated_at"
  end

  create_table "media_attachments", id: :serial, force: :cascade do |t|
    t.bigint "status_id"
    t.string "file_file_name"
    t.string "file_content_type"
    t.integer "file_file_size"
    t.datetime "file_updated_at"
    t.string "remote_url", default: "", null: false
    t.integer "account_id"
    t.datetime "created_at", null: false
    t.datetime "updated_at", null: false
    t.string "shortcode"
    t.integer "type", default: 0, null: false
    t.json "file_meta"
    t.index ["account_id"], name: "index_media_attachments_on_account_id"
    t.index ["shortcode"], name: "index_media_attachments_on_shortcode", unique: true
    t.index ["status_id"], name: "index_media_attachments_on_status_id"
  end

  create_table "mentions", id: :serial, force: :cascade do |t|
    t.integer "account_id"
    t.bigint "status_id"
    t.datetime "created_at", null: false
    t.datetime "updated_at", null: false
    t.index ["account_id", "status_id"], name: "index_mentions_on_account_id_and_status_id", unique: true
    t.index ["status_id"], name: "index_mentions_on_status_id"
  end

  create_table "mutes", id: :serial, force: :cascade do |t|
    t.integer "account_id", null: false
    t.integer "target_account_id", null: false
    t.datetime "created_at", null: false
    t.datetime "updated_at", null: false
    t.index ["account_id", "target_account_id"], name: "index_mutes_on_account_id_and_target_account_id", unique: true
  end

  create_table "notifications", id: :serial, force: :cascade do |t|
    t.integer "account_id"
    t.bigint "activity_id"
    t.string "activity_type"
    t.datetime "created_at", null: false
    t.datetime "updated_at", null: false
    t.integer "from_account_id"
    t.index ["account_id", "activity_id", "activity_type"], name: "account_activity", unique: true
    t.index ["activity_id", "activity_type"], name: "index_notifications_on_activity_id_and_activity_type"
  end

  create_table "oauth_access_grants", id: :serial, force: :cascade do |t|
    t.integer "resource_owner_id", null: false
    t.integer "application_id", null: false
    t.string "token", null: false
    t.integer "expires_in", null: false
    t.text "redirect_uri", null: false
    t.datetime "created_at", null: false
    t.datetime "revoked_at"
    t.string "scopes"
    t.index ["token"], name: "index_oauth_access_grants_on_token", unique: true
  end

  create_table "oauth_access_tokens", id: :serial, force: :cascade do |t|
    t.integer "resource_owner_id"
    t.integer "application_id"
    t.string "token", null: false
    t.string "refresh_token"
    t.integer "expires_in"
    t.datetime "revoked_at"
    t.datetime "created_at", null: false
    t.string "scopes"
    t.index ["refresh_token"], name: "index_oauth_access_tokens_on_refresh_token", unique: true
    t.index ["resource_owner_id"], name: "index_oauth_access_tokens_on_resource_owner_id"
    t.index ["token"], name: "index_oauth_access_tokens_on_token", unique: true
  end

  create_table "oauth_applications", id: :serial, force: :cascade do |t|
    t.string "name", null: false
    t.string "uid", null: false
    t.string "secret", null: false
    t.text "redirect_uri", null: false
    t.string "scopes", default: "", null: false
    t.datetime "created_at"
    t.datetime "updated_at"
    t.boolean "superapp", default: false, null: false
    t.string "website"
    t.index ["uid"], name: "index_oauth_applications_on_uid", unique: true
  end

  create_table "preview_cards", id: :serial, force: :cascade do |t|
    t.bigint "status_id"
    t.string "url", default: "", null: false
    t.string "title"
    t.string "description"
    t.string "image_file_name"
    t.string "image_content_type"
    t.integer "image_file_size"
    t.datetime "image_updated_at"
    t.datetime "created_at", null: false
    t.datetime "updated_at", null: false
    t.integer "type", default: 0, null: false
    t.text "html", default: "", null: false
    t.string "author_name", default: "", null: false
    t.string "author_url", default: "", null: false
    t.string "provider_name", default: "", null: false
    t.string "provider_url", default: "", null: false
    t.integer "width", default: 0, null: false
    t.integer "height", default: 0, null: false
    t.index ["status_id"], name: "index_preview_cards_on_status_id", unique: true
  end

<<<<<<< HEAD
  create_table "qiita_authorizations", force: :cascade do |t|
    t.integer  "user_id"
    t.string   "uid"
    t.string   "token"
    t.datetime "created_at", null: false
    t.datetime "updated_at", null: false
    t.index ["uid"], name: "index_qiita_authorizations_on_uid", unique: true, using: :btree
    t.index ["user_id"], name: "index_qiita_authorizations_on_user_id", using: :btree
  end

  create_table "reports", force: :cascade do |t|
    t.integer  "account_id",                                 null: false
    t.integer  "target_account_id",                          null: false
    t.bigint   "status_ids",                 default: [],    null: false, array: true
    t.text     "comment",                    default: "",    null: false
    t.boolean  "action_taken",               default: false, null: false
    t.datetime "created_at",                                 null: false
    t.datetime "updated_at",                                 null: false
    t.integer  "action_taken_by_account_id"
    t.index ["account_id"], name: "index_reports_on_account_id", using: :btree
    t.index ["target_account_id"], name: "index_reports_on_target_account_id", using: :btree
=======
  create_table "reports", id: :serial, force: :cascade do |t|
    t.integer "account_id", null: false
    t.integer "target_account_id", null: false
    t.bigint "status_ids", default: [], null: false, array: true
    t.text "comment", default: "", null: false
    t.boolean "action_taken", default: false, null: false
    t.datetime "created_at", null: false
    t.datetime "updated_at", null: false
    t.integer "action_taken_by_account_id"
    t.index ["account_id"], name: "index_reports_on_account_id"
    t.index ["target_account_id"], name: "index_reports_on_target_account_id"
>>>>>>> 947887f2
  end

  create_table "settings", id: :serial, force: :cascade do |t|
    t.string "var", null: false
    t.text "value"
    t.string "thing_type"
    t.integer "thing_id"
    t.datetime "created_at"
    t.datetime "updated_at"
    t.index ["thing_type", "thing_id", "var"], name: "index_settings_on_thing_type_and_thing_id_and_var", unique: true
  end

  create_table "statuses", force: :cascade do |t|
    t.string "uri"
    t.integer "account_id", null: false
    t.text "text", default: "", null: false
    t.datetime "created_at", null: false
    t.datetime "updated_at", null: false
    t.bigint "in_reply_to_id"
    t.bigint "reblog_of_id"
    t.string "url"
    t.boolean "sensitive", default: false
    t.integer "visibility", default: 0, null: false
    t.integer "in_reply_to_account_id"
    t.integer "application_id"
    t.text "spoiler_text", default: "", null: false
    t.boolean "reply", default: false
    t.integer "favourites_count", default: 0, null: false
    t.integer "reblogs_count", default: 0, null: false
    t.string "language"
    t.bigint "conversation_id"
    t.index ["account_id"], name: "index_statuses_on_account_id"
    t.index ["conversation_id"], name: "index_statuses_on_conversation_id"
    t.index ["in_reply_to_id"], name: "index_statuses_on_in_reply_to_id"
    t.index ["reblog_of_id"], name: "index_statuses_on_reblog_of_id"
    t.index ["uri"], name: "index_statuses_on_uri", unique: true
  end

  create_table "statuses_tags", id: false, force: :cascade do |t|
    t.bigint "status_id", null: false
    t.integer "tag_id", null: false
    t.index ["status_id"], name: "index_statuses_tags_on_status_id"
    t.index ["tag_id", "status_id"], name: "index_statuses_tags_on_tag_id_and_status_id", unique: true
  end

  create_table "stream_entries", id: :serial, force: :cascade do |t|
    t.integer "account_id"
    t.bigint "activity_id"
    t.string "activity_type"
    t.datetime "created_at", null: false
    t.datetime "updated_at", null: false
    t.boolean "hidden", default: false, null: false
    t.index ["account_id"], name: "index_stream_entries_on_account_id"
    t.index ["activity_id", "activity_type"], name: "index_stream_entries_on_activity_id_and_activity_type"
  end

  create_table "subscriptions", id: :serial, force: :cascade do |t|
    t.string "callback_url", default: "", null: false
    t.string "secret"
    t.datetime "expires_at"
    t.boolean "confirmed", default: false, null: false
    t.integer "account_id", null: false
    t.datetime "created_at", null: false
    t.datetime "updated_at", null: false
    t.datetime "last_successful_delivery_at"
    t.index ["account_id", "callback_url"], name: "index_subscriptions_on_account_id_and_callback_url", unique: true
  end

  create_table "tags", id: :serial, force: :cascade do |t|
    t.string "name", default: "", null: false
    t.datetime "created_at", null: false
    t.datetime "updated_at", null: false
    t.index "name text_pattern_ops", name: "hashtag_search_index"
    t.index ["name"], name: "index_tags_on_name", unique: true
  end

  create_table "users", id: :serial, force: :cascade do |t|
    t.string "email", default: "", null: false
    t.integer "account_id", null: false
    t.datetime "created_at", null: false
    t.datetime "updated_at", null: false
    t.string "encrypted_password", default: "", null: false
    t.string "reset_password_token"
    t.datetime "reset_password_sent_at"
    t.datetime "remember_created_at"
    t.integer "sign_in_count", default: 0, null: false
    t.datetime "current_sign_in_at"
    t.datetime "last_sign_in_at"
    t.inet "current_sign_in_ip"
    t.inet "last_sign_in_ip"
    t.boolean "admin", default: false
    t.string "confirmation_token"
    t.datetime "confirmed_at"
    t.datetime "confirmation_sent_at"
    t.string "unconfirmed_email"
    t.string "locale"
    t.string "encrypted_otp_secret"
    t.string "encrypted_otp_secret_iv"
    t.string "encrypted_otp_secret_salt"
    t.integer "consumed_timestep"
    t.boolean "otp_required_for_login"
    t.datetime "last_emailed_at"
<<<<<<< HEAD
    t.string   "otp_backup_codes",                                       array: true
    t.boolean  "dummy_password_flag",       default: false, null: false
    t.string   "filtered_languages",        default: [],    null: false, array: true
    t.index ["account_id"], name: "index_users_on_account_id", using: :btree
    t.index ["confirmation_token"], name: "index_users_on_confirmation_token", unique: true, using: :btree
    t.index ["email"], name: "index_users_on_email", unique: true, using: :btree
=======
    t.string "otp_backup_codes", array: true
    t.string "filtered_languages", default: [], null: false, array: true
    t.index ["account_id"], name: "index_users_on_account_id"
    t.index ["confirmation_token"], name: "index_users_on_confirmation_token", unique: true
    t.index ["email"], name: "index_users_on_email", unique: true
>>>>>>> 947887f2
    t.index ["filtered_languages"], name: "index_users_on_filtered_languages", using: :gin
    t.index ["reset_password_token"], name: "index_users_on_reset_password_token", unique: true
  end

  create_table "web_settings", id: :serial, force: :cascade do |t|
    t.integer "user_id"
    t.json "data"
    t.datetime "created_at", null: false
    t.datetime "updated_at", null: false
    t.index ["user_id"], name: "index_web_settings_on_user_id", unique: true
  end

<<<<<<< HEAD
  add_foreign_key "qiita_authorizations", "users"
=======
  add_foreign_key "account_domain_blocks", "accounts", on_delete: :cascade
  add_foreign_key "blocks", "accounts", column: "target_account_id", on_delete: :cascade
  add_foreign_key "blocks", "accounts", on_delete: :cascade
  add_foreign_key "conversation_mutes", "accounts", on_delete: :cascade
  add_foreign_key "conversation_mutes", "conversations", on_delete: :cascade
  add_foreign_key "favourites", "accounts", on_delete: :cascade
  add_foreign_key "favourites", "statuses", on_delete: :cascade
  add_foreign_key "follow_requests", "accounts", column: "target_account_id", on_delete: :cascade
  add_foreign_key "follow_requests", "accounts", on_delete: :cascade
  add_foreign_key "follows", "accounts", column: "target_account_id", on_delete: :cascade
  add_foreign_key "follows", "accounts", on_delete: :cascade
  add_foreign_key "imports", "accounts", on_delete: :cascade
  add_foreign_key "media_attachments", "accounts", on_delete: :nullify
  add_foreign_key "media_attachments", "statuses", on_delete: :nullify
  add_foreign_key "mentions", "accounts", on_delete: :cascade
  add_foreign_key "mentions", "statuses", on_delete: :cascade
  add_foreign_key "mutes", "accounts", column: "target_account_id", on_delete: :cascade
  add_foreign_key "mutes", "accounts", on_delete: :cascade
  add_foreign_key "notifications", "accounts", column: "from_account_id", on_delete: :cascade
  add_foreign_key "notifications", "accounts", on_delete: :cascade
  add_foreign_key "oauth_access_grants", "oauth_applications", column: "application_id", on_delete: :cascade
  add_foreign_key "oauth_access_grants", "users", column: "resource_owner_id", on_delete: :cascade
  add_foreign_key "oauth_access_tokens", "oauth_applications", column: "application_id", on_delete: :cascade
  add_foreign_key "oauth_access_tokens", "users", column: "resource_owner_id", on_delete: :cascade
  add_foreign_key "preview_cards", "statuses", on_delete: :cascade
  add_foreign_key "reports", "accounts", column: "action_taken_by_account_id", on_delete: :nullify
  add_foreign_key "reports", "accounts", column: "target_account_id", on_delete: :cascade
  add_foreign_key "reports", "accounts", on_delete: :cascade
  add_foreign_key "statuses", "accounts", column: "in_reply_to_account_id", on_delete: :nullify
  add_foreign_key "statuses", "accounts", on_delete: :cascade
  add_foreign_key "statuses", "statuses", column: "in_reply_to_id", on_delete: :nullify
>>>>>>> 947887f2
  add_foreign_key "statuses", "statuses", column: "reblog_of_id", on_delete: :cascade
  add_foreign_key "statuses_tags", "statuses", on_delete: :cascade
  add_foreign_key "statuses_tags", "tags", on_delete: :cascade
  add_foreign_key "stream_entries", "accounts", on_delete: :cascade
  add_foreign_key "subscriptions", "accounts", on_delete: :cascade
  add_foreign_key "users", "accounts", on_delete: :cascade
  add_foreign_key "web_settings", "users", on_delete: :cascade
end<|MERGE_RESOLUTION|>--- conflicted
+++ resolved
@@ -237,29 +237,16 @@
     t.index ["status_id"], name: "index_preview_cards_on_status_id", unique: true
   end
 
-<<<<<<< HEAD
   create_table "qiita_authorizations", force: :cascade do |t|
-    t.integer  "user_id"
-    t.string   "uid"
-    t.string   "token"
-    t.datetime "created_at", null: false
-    t.datetime "updated_at", null: false
-    t.index ["uid"], name: "index_qiita_authorizations_on_uid", unique: true, using: :btree
-    t.index ["user_id"], name: "index_qiita_authorizations_on_user_id", using: :btree
-  end
-
-  create_table "reports", force: :cascade do |t|
-    t.integer  "account_id",                                 null: false
-    t.integer  "target_account_id",                          null: false
-    t.bigint   "status_ids",                 default: [],    null: false, array: true
-    t.text     "comment",                    default: "",    null: false
-    t.boolean  "action_taken",               default: false, null: false
-    t.datetime "created_at",                                 null: false
-    t.datetime "updated_at",                                 null: false
-    t.integer  "action_taken_by_account_id"
-    t.index ["account_id"], name: "index_reports_on_account_id", using: :btree
-    t.index ["target_account_id"], name: "index_reports_on_target_account_id", using: :btree
-=======
+    t.integer "user_id"
+    t.string "uid"
+    t.string "token"
+    t.datetime "created_at", null: false
+    t.datetime "updated_at", null: false
+    t.index ["uid"], name: "index_qiita_authorizations_on_uid", unique: true
+    t.index ["user_id"], name: "index_qiita_authorizations_on_user_id"
+  end
+
   create_table "reports", id: :serial, force: :cascade do |t|
     t.integer "account_id", null: false
     t.integer "target_account_id", null: false
@@ -271,7 +258,6 @@
     t.integer "action_taken_by_account_id"
     t.index ["account_id"], name: "index_reports_on_account_id"
     t.index ["target_account_id"], name: "index_reports_on_target_account_id"
->>>>>>> 947887f2
   end
 
   create_table "settings", id: :serial, force: :cascade do |t|
@@ -374,20 +360,12 @@
     t.integer "consumed_timestep"
     t.boolean "otp_required_for_login"
     t.datetime "last_emailed_at"
-<<<<<<< HEAD
-    t.string   "otp_backup_codes",                                       array: true
-    t.boolean  "dummy_password_flag",       default: false, null: false
-    t.string   "filtered_languages",        default: [],    null: false, array: true
-    t.index ["account_id"], name: "index_users_on_account_id", using: :btree
-    t.index ["confirmation_token"], name: "index_users_on_confirmation_token", unique: true, using: :btree
-    t.index ["email"], name: "index_users_on_email", unique: true, using: :btree
-=======
     t.string "otp_backup_codes", array: true
+    t.boolean  "dummy_password_flag", default: false, null: false
     t.string "filtered_languages", default: [], null: false, array: true
     t.index ["account_id"], name: "index_users_on_account_id"
     t.index ["confirmation_token"], name: "index_users_on_confirmation_token", unique: true
     t.index ["email"], name: "index_users_on_email", unique: true
->>>>>>> 947887f2
     t.index ["filtered_languages"], name: "index_users_on_filtered_languages", using: :gin
     t.index ["reset_password_token"], name: "index_users_on_reset_password_token", unique: true
   end
@@ -400,9 +378,7 @@
     t.index ["user_id"], name: "index_web_settings_on_user_id", unique: true
   end
 
-<<<<<<< HEAD
   add_foreign_key "qiita_authorizations", "users"
-=======
   add_foreign_key "account_domain_blocks", "accounts", on_delete: :cascade
   add_foreign_key "blocks", "accounts", column: "target_account_id", on_delete: :cascade
   add_foreign_key "blocks", "accounts", on_delete: :cascade
@@ -434,7 +410,6 @@
   add_foreign_key "statuses", "accounts", column: "in_reply_to_account_id", on_delete: :nullify
   add_foreign_key "statuses", "accounts", on_delete: :cascade
   add_foreign_key "statuses", "statuses", column: "in_reply_to_id", on_delete: :nullify
->>>>>>> 947887f2
   add_foreign_key "statuses", "statuses", column: "reblog_of_id", on_delete: :cascade
   add_foreign_key "statuses_tags", "statuses", on_delete: :cascade
   add_foreign_key "statuses_tags", "tags", on_delete: :cascade
