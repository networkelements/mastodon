# frozen_string_literal: true

module Admin
  class SettingsController < BaseController
    ADMIN_SETTINGS = %w(
      site_contact_username
      site_contact_email
      site_title
      site_description
      site_extended_description
      site_terms
      open_registrations
      closed_registrations_message
      open_deletion
      timeline_preview
    ).freeze

    BOOLEAN_SETTINGS = %w(
      open_registrations
      open_deletion
      timeline_preview
    ).freeze
<<<<<<< HEAD
=======
    BOOLEAN_SETTINGS = %w(open_registrations prohibit_registrations_except_qiita_oauth).freeze
>>>>>>> ef27a0ba

    def edit
      @admin_settings = Form::AdminSettings.new
    end

    def update
      settings_params.each do |key, value|
        setting = Setting.where(var: key).first_or_initialize(var: key)
        setting.update(value: value_for_update(key, value))
      end

      flash[:notice] = I18n.t('generic.changes_saved_msg')
      redirect_to edit_admin_settings_path
    end

    private

    def settings_params
      params.require(:form_admin_settings).permit(ADMIN_SETTINGS)
    end

    def value_for_update(key, value)
      if BOOLEAN_SETTINGS.include?(key)
        value == '1'
      else
        value
      end
    end
  end
end<|MERGE_RESOLUTION|>--- conflicted
+++ resolved
@@ -19,11 +19,8 @@
       open_registrations
       open_deletion
       timeline_preview
+      prohibit_registrations_except_qiita_oauth
     ).freeze
-<<<<<<< HEAD
-=======
-    BOOLEAN_SETTINGS = %w(open_registrations prohibit_registrations_except_qiita_oauth).freeze
->>>>>>> ef27a0ba
 
     def edit
       @admin_settings = Form::AdminSettings.new
