# frozen_string_literal: true
# == Schema Information
#
# Table name: users
#
#  id                        :integer          not null, primary key
#  email                     :string           default(""), not null
#  account_id                :integer          not null
#  created_at                :datetime         not null
#  updated_at                :datetime         not null
#  encrypted_password        :string           default(""), not null
#  reset_password_token      :string
#  reset_password_sent_at    :datetime
#  remember_created_at       :datetime
#  sign_in_count             :integer          default(0), not null
#  current_sign_in_at        :datetime
#  last_sign_in_at           :datetime
#  current_sign_in_ip        :inet
#  last_sign_in_ip           :inet
#  admin                     :boolean          default(FALSE)
#  confirmation_token        :string
#  confirmed_at              :datetime
#  confirmation_sent_at      :datetime
#  unconfirmed_email         :string
#  locale                    :string
#  encrypted_otp_secret      :string
#  encrypted_otp_secret_iv   :string
#  encrypted_otp_secret_salt :string
#  consumed_timestep         :integer
#  otp_required_for_login    :boolean
#  last_emailed_at           :datetime
#  otp_backup_codes          :string           is an Array
#  filtered_languages        :string           default([]), not null, is an Array
#

class User < ApplicationRecord
  include Settings::Extend
  ACTIVE_DURATION = 14.days

  devise :registerable, :recoverable,
         :rememberable, :trackable, :validatable, :confirmable,
         :two_factor_authenticatable, :two_factor_backupable,
         :omniauthable,
         otp_secret_encryption_key: ENV['OTP_SECRET'],
         otp_number_of_backup_codes: 10

  belongs_to :account, inverse_of: :user, required: true
  has_one :qiita_authorization, inverse_of: :user, dependent: :destroy
  accepts_nested_attributes_for :account

  validates :locale, inclusion: I18n.available_locales.map(&:to_s), if: :locale?
  validates :email, email: true

  scope :recent,    -> { order(id: :desc) }
  scope :admins,    -> { where(admin: true) }
  scope :confirmed, -> { where.not(confirmed_at: nil) }
  scope :inactive, -> { where(arel_table[:current_sign_in_at].lt(ACTIVE_DURATION.ago)) }
  scope :matches_email, ->(value) { where(arel_table[:email].matches("#{value}%")) }
  scope :with_recent_ip_address, ->(value) { where(arel_table[:current_sign_in_ip].eq(value).or(arel_table[:last_sign_in_ip].eq(value))) }

  before_validation :sanitize_languages

  before_validation :disable_dummy_password_flag, on: :update, if: :encrypted_password_changed?

  def confirmed?
    confirmed_at.present?
  end

  def disable_two_factor!
    self.otp_required_for_login = false
    otp_backup_codes&.clear
    save!
  end

  def send_devise_notification(notification, *args)
    devise_mailer.send(notification, self, *args).deliver_later
  end

  def setting_default_privacy
    settings.default_privacy || (account.locked? ? 'private' : 'public')
  end

  def setting_boost_modal
    settings.boost_modal
  end

  def setting_auto_play_gif
    settings.auto_play_gif
  end

<<<<<<< HEAD
  def has_dummy_password?
    dummy_password_flag
  end

  def disable_dummy_password_flag
    self.dummy_password_flag = false
    true
  end

  def update_without_current_password(params, *options)
    if params[:password].blank?
      params.delete(:password)
      params.delete(:password_confirmation) if params[:password_confirmation].blank?
    end
    p params

    result = update_attributes(params, *options)
    clean_up_passwords
    result
=======
  private

  def sanitize_languages
    filtered_languages.reject!(&:blank?)
>>>>>>> 8963f8c3
  end
end<|MERGE_RESOLUTION|>--- conflicted
+++ resolved
@@ -88,7 +88,6 @@
     settings.auto_play_gif
   end
 
-<<<<<<< HEAD
   def has_dummy_password?
     dummy_password_flag
   end
@@ -108,11 +107,11 @@
     result = update_attributes(params, *options)
     clean_up_passwords
     result
-=======
+  end
+
   private
 
   def sanitize_languages
     filtered_languages.reject!(&:blank?)
->>>>>>> 8963f8c3
   end
 end