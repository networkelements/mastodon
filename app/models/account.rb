--- conflicted
+++ resolved
@@ -50,20 +50,10 @@
 
   # Local users
   has_one :user, inverse_of: :account
-<<<<<<< HEAD
-  validates :username, presence: true, format: { with: /\A[a-z0-9_]+\z/i }, uniqueness: { scope: :domain, case_sensitive: false }, length: { maximum: 30 }, if: 'local?'
-  validates :username, presence: true, uniqueness: { scope: :domain, case_sensitive: true }, unless: 'local?'
-  validates_with ReservedUsernameValidator, if: 'local?', on: :create
-
-  # Avatar upload
-  has_attached_file :avatar, styles: ->(f) { avatar_styles(f) }, convert_options: { all: '-quality 80 -strip' }
-  validates_attachment_content_type :avatar, content_type: IMAGE_MIME_TYPES
-  validates_attachment_size :avatar, less_than: 2.megabytes
-=======
->>>>>>> 8963f8c3
 
   validates :username, presence: true
   validates :username, uniqueness: { scope: :domain, case_sensitive: true }, unless: :local?
+  validates_with ReservedUsernameValidator, if: :local?, on: :create
 
   # Local user validations
   with_options if: :local? do
