import React from 'react';
import NotificationsContainer from './containers/notifications_container';
import PropTypes from 'prop-types';
import LoadingBarContainer from './containers/loading_bar_container';
import TabsBar from './components/tabs_bar';
import AlertBarContainer from './containers/alert_bar_container';
import ModalContainer from './containers/modal_container';
import { connect } from 'react-redux';
import { Redirect, withRouter } from 'react-router-dom';
import { isMobile } from '../../is_mobile';
import { debounce } from 'lodash';
import { uploadCompose } from '../../actions/compose';
import { refreshHomeTimeline } from '../../actions/timelines';
import { refreshNotifications } from '../../actions/notifications';
import { clearStatusesHeight } from '../../actions/statuses';
import { WrappedSwitch, WrappedRoute } from './util/react_router_helpers';
import UploadArea from './components/upload_area';
import ColumnsAreaContainer from './containers/columns_area_container';
import {
  Compose,
  Status,
  GettingStarted,
  PublicTimeline,
  CommunityTimeline,
  AccountTimeline,
  AccountGallery,
  HomeTimeline,
  Followers,
  Following,
  Reblogs,
  Favourites,
  HashtagTimeline,
  Notifications,
  FollowRequests,
  GenericNotFound,
  FavouritedStatuses,
  Blocks,
  Mutes,
  PinnedStatuses,
} from './util/async-components';

// Dummy import, to make sure that <Status /> ends up in the application bundle.
// Without this it ends up in ~8 very commonly used bundles.
import '../../components/status';

const mapStateToProps = state => ({
  isComposing: state.getIn(['compose', 'is_composing']),
});

@connect(mapStateToProps)
@withRouter
export default class UI extends React.PureComponent {

  static contextTypes = {
    router: PropTypes.object.isRequired,
  }

  static propTypes = {
    dispatch: PropTypes.func.isRequired,
    children: PropTypes.node,
    isComposing: PropTypes.bool,
    location: PropTypes.object,
  };

  state = {
    width: window.innerWidth,
    draggingOver: false,
  };

  handleResize = debounce(() => {
    // The cached heights are no longer accurate, invalidate
    this.props.dispatch(clearStatusesHeight());

    this.setState({ width: window.innerWidth });
  }, 500, {
    trailing: true,
  });

  handleDragEnter = (e) => {
    e.preventDefault();

    if (!this.dragTargets) {
      this.dragTargets = [];
    }

    if (this.dragTargets.indexOf(e.target) === -1) {
      this.dragTargets.push(e.target);
    }

    if (e.dataTransfer && e.dataTransfer.types.includes('Files')) {
      this.setState({ draggingOver: true });
    }
  }

  handleDragOver = (e) => {
    e.preventDefault();
    e.stopPropagation();

    try {
      e.dataTransfer.dropEffect = 'copy';
    } catch (err) {

    }

    return false;
  }

  handleDrop = (e) => {
    e.preventDefault();

    this.setState({ draggingOver: false });

    if (e.dataTransfer && e.dataTransfer.files.length === 1) {
      this.props.dispatch(uploadCompose(e.dataTransfer.files));
    }
  }

  handleDragLeave = (e) => {
    e.preventDefault();
    e.stopPropagation();

    this.dragTargets = this.dragTargets.filter(el => el !== e.target && this.node.contains(el));

    if (this.dragTargets.length > 0) {
      return;
    }

    this.setState({ draggingOver: false });
  }

  closeUploadModal = () => {
    this.setState({ draggingOver: false });
  }

  handleServiceWorkerPostMessage = ({ data }) => {
    if (data.type === 'navigate') {
      this.context.router.history.push(data.path);
    } else {
      console.warn('Unknown message type:', data.type);
    }
  }

  componentWillMount () {
    window.addEventListener('resize', this.handleResize, { passive: true });
    document.addEventListener('dragenter', this.handleDragEnter, false);
    document.addEventListener('dragover', this.handleDragOver, false);
    document.addEventListener('drop', this.handleDrop, false);
    document.addEventListener('dragleave', this.handleDragLeave, false);
    document.addEventListener('dragend', this.handleDragEnd, false);

    if ('serviceWorker' in  navigator) {
      navigator.serviceWorker.addEventListener('message', this.handleServiceWorkerPostMessage);
    }

    this.props.dispatch(refreshHomeTimeline());
    this.props.dispatch(refreshNotifications());
  }

  shouldComponentUpdate (nextProps) {
    if (nextProps.isComposing !== this.props.isComposing) {
      // Avoid expensive update just to toggle a class
      this.node.classList.toggle('is-composing', nextProps.isComposing);

      return false;
    }

    // Why isn't this working?!?
    // return super.shouldComponentUpdate(nextProps, nextState);
    return true;
  }

  componentDidUpdate (prevProps) {
    if (![this.props.location.pathname, '/'].includes(prevProps.location.pathname)) {
      this.columnsAreaNode.handleChildrenContentChange();
    }
  }

  componentWillUnmount () {
    window.removeEventListener('resize', this.handleResize);
    document.removeEventListener('dragenter', this.handleDragEnter);
    document.removeEventListener('dragover', this.handleDragOver);
    document.removeEventListener('drop', this.handleDrop);
    document.removeEventListener('dragleave', this.handleDragLeave);
    document.removeEventListener('dragend', this.handleDragEnd);
  }

  setRef = (c) => {
    this.node = c;
  }

  setColumnsAreaRef = (c) => {
    this.columnsAreaNode = c.getWrappedInstance().getWrappedInstance();
  }

  render () {
    const { width, draggingOver } = this.state;
    const { children } = this.props;

    return (
<<<<<<< HEAD
      <div className={className} ref={this.setRef}>
        <AlertBarContainer />
=======
      <div className='ui' ref={this.setRef}>
>>>>>>> ab71cf45
        <TabsBar />
        <ColumnsAreaContainer ref={this.setColumnsAreaRef} singleColumn={isMobile(width)}>
          <WrappedSwitch>
            <Redirect from='/' to='/getting-started' exact />
            <WrappedRoute path='/getting-started' component={GettingStarted} content={children} />
            <WrappedRoute path='/timelines/home' component={HomeTimeline} content={children} />
            <WrappedRoute path='/timelines/public' exact component={PublicTimeline} content={children} />
            <WrappedRoute path='/timelines/public/local' component={CommunityTimeline} content={children} />
            <WrappedRoute path='/timelines/tag/:id' component={HashtagTimeline} content={children} />

            <WrappedRoute path='/notifications' component={Notifications} content={children} />
            <WrappedRoute path='/favourites' component={FavouritedStatuses} content={children} />
            <WrappedRoute path='/pinned' component={PinnedStatuses} content={children} />

            <WrappedRoute path='/statuses/new' component={Compose} content={children} />
            <WrappedRoute path='/statuses/:statusId' exact component={Status} content={children} />
            <WrappedRoute path='/statuses/:statusId/reblogs' component={Reblogs} content={children} />
            <WrappedRoute path='/statuses/:statusId/favourites' component={Favourites} content={children} />

            <WrappedRoute path='/accounts/:accountId' exact component={AccountTimeline} content={children} />
            <WrappedRoute path='/accounts/:accountId/followers' component={Followers} content={children} />
            <WrappedRoute path='/accounts/:accountId/following' component={Following} content={children} />
            <WrappedRoute path='/accounts/:accountId/media' component={AccountGallery} content={children} />

            <WrappedRoute path='/follow_requests' component={FollowRequests} content={children} />
            <WrappedRoute path='/blocks' component={Blocks} content={children} />
            <WrappedRoute path='/mutes' component={Mutes} content={children} />

            <WrappedRoute component={GenericNotFound} content={children} />
          </WrappedSwitch>
        </ColumnsAreaContainer>
        <NotificationsContainer />
        <LoadingBarContainer className='loading-bar' />
        <ModalContainer />
        <UploadArea active={draggingOver} onClose={this.closeUploadModal} />
      </div>
    );
  }

}<|MERGE_RESOLUTION|>--- conflicted
+++ resolved
@@ -197,12 +197,8 @@
     const { children } = this.props;
 
     return (
-<<<<<<< HEAD
-      <div className={className} ref={this.setRef}>
+      <div className='ui' ref={this.setRef}>
         <AlertBarContainer />
-=======
-      <div className='ui' ref={this.setRef}>
->>>>>>> ab71cf45
         <TabsBar />
         <ColumnsAreaContainer ref={this.setColumnsAreaRef} singleColumn={isMobile(width)}>
           <WrappedSwitch>
