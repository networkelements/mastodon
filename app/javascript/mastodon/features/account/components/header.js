import React from 'react';
import ImmutablePropTypes from 'react-immutable-proptypes';
import PropTypes from 'prop-types';
import { defineMessages, injectIntl, FormattedMessage } from 'react-intl';
import IconButton from '../../../components/icon_button';
import Motion from 'react-motion/lib/Motion';
import spring from 'react-motion/lib/spring';
import { connect } from 'react-redux';
import ImmutablePureComponent from 'react-immutable-pure-component';

const messages = defineMessages({
  unfollow: { id: 'account.unfollow', defaultMessage: 'Unfollow' },
  follow: { id: 'account.follow', defaultMessage: 'Follow' },
  requested: { id: 'account.requested', defaultMessage: 'Awaiting approval. Click to cancel follow request' },
});

const makeMapStateToProps = () => {
  const mapStateToProps = state => ({
    autoPlayGif: state.getIn(['meta', 'auto_play_gif']),
  });

  return mapStateToProps;
};

class Avatar extends ImmutablePureComponent {

  static propTypes = {
    account: ImmutablePropTypes.map.isRequired,
    autoPlayGif: PropTypes.bool.isRequired,
  };

  state = {
    isHovered: false,
  };

  handleMouseOver = () => {
    if (this.state.isHovered) return;
    this.setState({ isHovered: true });
  }

  handleMouseOut = () => {
    if (!this.state.isHovered) return;
    this.setState({ isHovered: false });
  }

  render () {
    const { account, autoPlayGif }   = this.props;
    const { isHovered } = this.state;

    return (
      <Motion defaultStyle={{ radius: 90 }} style={{ radius: spring(isHovered ? 30 : 90, { stiffness: 180, damping: 12 }) }}>
        {({ radius }) =>
          <a
            href={account.get('url')}
            className='account__header__avatar'
            role='presentation'
            target='_blank'
            rel='noopener'
            style={{ borderRadius: `${radius}px`, backgroundImage: `url(${autoPlayGif || isHovered ? account.get('avatar') : account.get('avatar_static')})` }}
            onMouseOver={this.handleMouseOver}
            onMouseOut={this.handleMouseOut}
            onFocus={this.handleMouseOver}
            onBlur={this.handleMouseOut}
          >
            <span style={{ display: 'none' }}>{account.get('acct')}</span>
          </a>
        }
      </Motion>
    );
  }

}

@connect(makeMapStateToProps)
@injectIntl
export default class Header extends ImmutablePureComponent {

  static propTypes = {
    account: ImmutablePropTypes.map,
    me: PropTypes.number.isRequired,
    onFollow: PropTypes.func.isRequired,
    intl: PropTypes.object.isRequired,
    autoPlayGif: PropTypes.bool.isRequired,
  };

  render () {
    const { account, me, intl } = this.props;

    if (!account) {
      return null;
    }

    let info        = '';
    let actionBtn   = '';
    let lockedIcon  = '';

    if (me !== account.get('id') && account.getIn(['relationship', 'followed_by'])) {
      info = <span className='account--follows-info'><FormattedMessage id='account.follows_you' defaultMessage='Follows you' /></span>;
    }

    if (me !== account.get('id')) {
      if (account.getIn(['relationship', 'requested'])) {
        actionBtn = (
          <div className='account--action-button'>
            <IconButton size={26} active icon='hourglass' title={intl.formatMessage(messages.requested)} onClick={this.props.onFollow} />
          </div>
        );
      } else if (!account.getIn(['relationship', 'blocking'])) {
        actionBtn = (
          <div className='account--action-button'>
            <IconButton size={26} icon={account.getIn(['relationship', 'following']) ? 'user-times' : 'user-plus'} active={account.getIn(['relationship', 'following'])} title={intl.formatMessage(account.getIn(['relationship', 'following']) ? messages.unfollow : messages.follow)} onClick={this.props.onFollow} />
          </div>
        );
      }
    }

    if (account.get('locked')) {
      lockedIcon = <i className='fa fa-lock' />;
    }

    const content         = { __html: account.get('note_emojified') };
    const displayNameHtml = { __html: account.get('display_name_html') };

    return (
      <div className='account__header' style={{ backgroundImage: `url(${account.get('header')})` }}>
        <div>
          <Avatar account={account} autoPlayGif={this.props.autoPlayGif} />

<<<<<<< HEAD
          <span className='account__header__display-name' dangerouslySetInnerHTML={displayNameHTML} />
          <span className='account__header__usernames'>
            <span className='account__header__username'>@{account.get('acct')} {lockedIcon}</span>
            { this.renderQiitaUsername() }
          </span>
=======
          <span className='account__header__display-name' dangerouslySetInnerHTML={displayNameHtml} />
          <span className='account__header__username'>@{account.get('acct')} {lockedIcon}</span>
>>>>>>> ab71cf45
          <div className='account__header__content' dangerouslySetInnerHTML={content} />

          {info}
          {actionBtn}
        </div>
      </div>
    );
  }

  renderQiitaUsername() {
    const { account } = this.props;
    if (!account.get('qiita_username')) {
      return null;
    }
    const qiita_link = `http://qiita.com/${account.get('qiita_username')}`;

    return (
      <span className='account__header__qiita--username' style={{ fontSize: '14px', fontWeight: '400' }}>
        <a href={qiita_link} target='_blank'>
          {account.get('qiita_username')}
        </a>
      </span>
    );
  }

}<|MERGE_RESOLUTION|>--- conflicted
+++ resolved
@@ -126,16 +126,11 @@
         <div>
           <Avatar account={account} autoPlayGif={this.props.autoPlayGif} />
 
-<<<<<<< HEAD
-          <span className='account__header__display-name' dangerouslySetInnerHTML={displayNameHTML} />
+          <span className='account__header__display-name' dangerouslySetInnerHTML={displayNameHtml} />
           <span className='account__header__usernames'>
             <span className='account__header__username'>@{account.get('acct')} {lockedIcon}</span>
-            { this.renderQiitaUsername() }
+            {this.renderQiitaUsername()}
           </span>
-=======
-          <span className='account__header__display-name' dangerouslySetInnerHTML={displayNameHtml} />
-          <span className='account__header__username'>@{account.get('acct')} {lockedIcon}</span>
->>>>>>> ab71cf45
           <div className='account__header__content' dangerouslySetInnerHTML={content} />
 
           {info}
