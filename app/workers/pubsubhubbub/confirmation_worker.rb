# frozen_string_literal: true

class Pubsubhubbub::ConfirmationWorker
  include Sidekiq::Worker
  include RoutingHelper

  sidekiq_options queue: 'push', retry: false

  attr_reader :subscription, :mode, :secret, :lease_seconds

  def perform(subscription_id, mode, secret = nil, lease_seconds = nil)
    @subscription = Subscription.find(subscription_id)
    @mode = mode
    @secret = secret
    @lease_seconds = lease_seconds
    process_confirmation
  end

  private

  def process_confirmation
    prepare_subscription

    confirm_callback
    logger.debug "Confirming PuSH subscription for #{subscription.callback_url} with challenge #{challenge}: #{callback_response_body}"

<<<<<<< HEAD
    logger.debug "Confirming PuSH subscription for #{subscription.callback_url} with challenge #{challenge}: #{body}"
=======
    update_subscription
  end
>>>>>>> 8963f8c3

  def update_subscription
    if successful_subscribe?
      subscription.save!
    elsif successful_unsubscribe?
      subscription.destroy!
    end
  end

  def successful_subscribe?
    subscribing? && response_matches_challenge?
  end

  def successful_unsubscribe?
    (unsubscribing? && response_matches_challenge?) || !subscription.confirmed?
  end

  def response_matches_challenge?
    callback_response_body == challenge
  end

  def subscribing?
    mode == 'subscribe'
  end

  def unsubscribing?
    mode == 'unsubscribe'
  end

  def confirm_callback
    @_confirm_callback ||= callback_get_with_params
  end

  def callback_get_with_params
    HTTP.headers(user_agent: 'Mastodon/PubSubHubbub')
        .timeout(:per_operation, write: 20, connect: 20, read: 50)
        .get(subscription.callback_url, params: callback_params)
  end

  def callback_response_body
    confirm_callback.body.to_s
  end

  def callback_params
    {
      'hub.topic' => account_url(subscription.account, format: :atom),
      'hub.mode' => mode,
      'hub.challenge' => challenge,
      'hub.lease_seconds' => subscription.lease_seconds,
    }
  end

  def prepare_subscription
    subscription.secret = secret
    subscription.lease_seconds = lease_seconds
    subscription.confirmed = true
  end

  def challenge
    @_challenge ||= SecureRandom.hex
  end
end<|MERGE_RESOLUTION|>--- conflicted
+++ resolved
@@ -24,12 +24,8 @@
     confirm_callback
     logger.debug "Confirming PuSH subscription for #{subscription.callback_url} with challenge #{challenge}: #{callback_response_body}"
 
-<<<<<<< HEAD
-    logger.debug "Confirming PuSH subscription for #{subscription.callback_url} with challenge #{challenge}: #{body}"
-=======
     update_subscription
   end
->>>>>>> 8963f8c3
 
   def update_subscription
     if successful_subscribe?
