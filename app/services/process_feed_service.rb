--- conflicted
+++ resolved
@@ -47,11 +47,8 @@
         return
       end
 
-<<<<<<< HEAD
-=======
       status, just_created = nil
 
->>>>>>> 8963f8c3
       Rails.logger.debug "Creating remote status #{id}"
 
       ApplicationRecord.transaction do
