# frozen_string_literal: true

class SubscribeService < BaseService
  def call(account)
    account.secret = SecureRandom.hex

    subscription = account.subscription(api_subscription_url(account.id))
    response     = subscription.subscribe

    if response_failed_permanently?(response)
<<<<<<< HEAD
      # An error in the 4xx range (except for 429, which is rate limiting)
      # means we're not allowed to subscribe. Fail and move on
      account.secret = ''
      account.save!
    elsif response_successful?(response)
      # Anything in the 2xx range means the subscription will be confirmed
      # asynchronously, we've done what we needed to do
      account.save!
    else
      # What's left is the 5xx range and 429, which means we need to retry
      # at a later time. Fail loudly!
=======
      # We're not allowed to subscribe. Fail and move on.
      account.secret = ''
      account.save!
    elsif response_successful?(response)
      # The subscription will be confirmed asynchronously.
      account.save!
    else
      # The response was either a 429 rate limit, or a 5xx error.
      # We need to retry at a later time. Fail loudly!
>>>>>>> 8963f8c3
      raise "Subscription attempt failed for #{account.acct} (#{account.hub_url}): HTTP #{response.code}"
    end
  end

  private

<<<<<<< HEAD
  def response_failed_permanently?(response)
    response.code > 299 && response.code < 500 && response.code != 429
  end

  def response_successful?(response)
    response.code > 199 && response.code < 300
=======
  # Any response in the 3xx or 4xx range, except for 429 (rate limit)
  def response_failed_permanently?(response)
    (response.status.redirect? || response.status.client_error?) && !response.status.too_many_requests?
  end

  # Any response in the 2xx range
  def response_successful?(response)
    response.status.success?
>>>>>>> 8963f8c3
  end
end<|MERGE_RESOLUTION|>--- conflicted
+++ resolved
@@ -8,19 +8,6 @@
     response     = subscription.subscribe
 
     if response_failed_permanently?(response)
-<<<<<<< HEAD
-      # An error in the 4xx range (except for 429, which is rate limiting)
-      # means we're not allowed to subscribe. Fail and move on
-      account.secret = ''
-      account.save!
-    elsif response_successful?(response)
-      # Anything in the 2xx range means the subscription will be confirmed
-      # asynchronously, we've done what we needed to do
-      account.save!
-    else
-      # What's left is the 5xx range and 429, which means we need to retry
-      # at a later time. Fail loudly!
-=======
       # We're not allowed to subscribe. Fail and move on.
       account.secret = ''
       account.save!
@@ -30,21 +17,12 @@
     else
       # The response was either a 429 rate limit, or a 5xx error.
       # We need to retry at a later time. Fail loudly!
->>>>>>> 8963f8c3
       raise "Subscription attempt failed for #{account.acct} (#{account.hub_url}): HTTP #{response.code}"
     end
   end
 
   private
 
-<<<<<<< HEAD
-  def response_failed_permanently?(response)
-    response.code > 299 && response.code < 500 && response.code != 429
-  end
-
-  def response_successful?(response)
-    response.code > 199 && response.code < 300
-=======
   # Any response in the 3xx or 4xx range, except for 429 (rate limit)
   def response_failed_permanently?(response)
     (response.status.redirect? || response.status.client_error?) && !response.status.too_many_requests?
@@ -53,6 +31,5 @@
   # Any response in the 2xx range
   def response_successful?(response)
     response.status.success?
->>>>>>> 8963f8c3
   end
 end