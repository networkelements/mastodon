# frozen_string_literal: true

class ProcessMentionsService < BaseService
  include StreamEntryRenderer

  # Scan status for mentions and fetch remote mentioned users, create
  # local mention pointers, send Salmon notifications to mentioned
  # remote users
  # @param [Status] status
  def call(status)
    return unless status.local?

<<<<<<< HEAD
    sanitized_text = CodeBlockFormatter.remove_code_blocks(status.text)
    sanitized_text.scan(Account::MENTION_RE).each do |match|
      username, domain  = match.first.split('@')
      mentioned_account = Account.find_remote(username, domain)

      if mentioned_account.nil? && !domain.nil?
        begin
          mentioned_account = follow_remote_account_service.call(match.first.to_s)
        rescue Goldfinger::Error, HTTP::Error
          mentioned_account = nil
        end
=======
    status.text = status.text.gsub(Account::MENTION_RE) do |match|
      begin
        mentioned_account = resolve_remote_account_service.call($1)
      rescue Goldfinger::Error, HTTP::Error
        mentioned_account = nil
>>>>>>> a29432f0
      end

      if mentioned_account.nil?
        username, domain  = $1.split('@')
        mentioned_account = Account.find_remote(username, domain)
      end

      next match if mentioned_account.nil? || (!mentioned_account.local? && mentioned_account.ostatus? && status.stream_entry.hidden?)

      mentioned_account.mentions.where(status: status).first_or_create(status: status)
      "@#{mentioned_account.acct}"
    end

    status.save!

    status.mentions.includes(:account).each do |mention|
      create_notification(status, mention)
    end
  end

  private

  def create_notification(status, mention)
    mentioned_account = mention.account

    if mentioned_account.local?
      NotifyService.new.call(mentioned_account, mention)
    elsif mentioned_account.ostatus? && !status.stream_entry.hidden?
      NotificationWorker.perform_async(stream_entry_to_xml(status.stream_entry), status.account_id, mentioned_account.id)
    elsif mentioned_account.activitypub?
      ActivityPub::DeliveryWorker.perform_async(build_json(mention.status), mention.status.account_id, mentioned_account.inbox_url)
    end
  end

  def build_json(status)
    Oj.dump(ActivityPub::LinkedDataSignature.new(ActiveModelSerializers::SerializableResource.new(
      status,
      serializer: ActivityPub::ActivitySerializer,
      adapter: ActivityPub::Adapter
    ).as_json).sign!(status.account))
  end

  def resolve_remote_account_service
    ResolveRemoteAccountService.new
  end
end<|MERGE_RESOLUTION|>--- conflicted
+++ resolved
@@ -10,25 +10,13 @@
   def call(status)
     return unless status.local?
 
-<<<<<<< HEAD
-    sanitized_text = CodeBlockFormatter.remove_code_blocks(status.text)
-    sanitized_text.scan(Account::MENTION_RE).each do |match|
-      username, domain  = match.first.split('@')
-      mentioned_account = Account.find_remote(username, domain)
+    status.text = CodeBlockFormatter.remove_code_blocks(status.text)
 
-      if mentioned_account.nil? && !domain.nil?
-        begin
-          mentioned_account = follow_remote_account_service.call(match.first.to_s)
-        rescue Goldfinger::Error, HTTP::Error
-          mentioned_account = nil
-        end
-=======
     status.text = status.text.gsub(Account::MENTION_RE) do |match|
       begin
         mentioned_account = resolve_remote_account_service.call($1)
       rescue Goldfinger::Error, HTTP::Error
         mentioned_account = nil
->>>>>>> a29432f0
       end
 
       if mentioned_account.nil?
