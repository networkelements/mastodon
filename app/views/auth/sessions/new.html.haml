- content_for :page_title do
  = t('auth.login')

<<<<<<< HEAD
= render 'shared/qiita_authentication'

%hr
=======
- content_for :header_tags do
  = render partial: 'shared/og'
>>>>>>> 09d81def

= simple_form_for(resource, as: resource_name, url: session_path(resource_name)) do |f|
  = f.input :email, autofocus: true, placeholder: t('simple_form.labels.defaults.email'), required: true, input_html: { 'aria-label' => t('simple_form.labels.defaults.email') }
  = f.input :password, placeholder: t('simple_form.labels.defaults.password'), required: true, input_html: { 'aria-label' => t('simple_form.labels.defaults.password'), :autocomplete => 'off' }

  .actions
    = f.button :button, t('auth.login'), type: :submit

.form-footer= render 'auth/shared/links'<|MERGE_RESOLUTION|>--- conflicted
+++ resolved
@@ -1,14 +1,12 @@
 - content_for :page_title do
   = t('auth.login')
 
-<<<<<<< HEAD
+- content_for :header_tags do
+  = render partial: 'shared/og'
+
 = render 'shared/qiita_authentication'
 
 %hr
-=======
-- content_for :header_tags do
-  = render partial: 'shared/og'
->>>>>>> 09d81def
 
 = simple_form_for(resource, as: resource_name, url: session_path(resource_name)) do |f|
   = f.input :email, autofocus: true, placeholder: t('simple_form.labels.defaults.email'), required: true, input_html: { 'aria-label' => t('simple_form.labels.defaults.email') }
