!!!
%html{ lang: I18n.locale }
  %head
    %meta{ content: 'text/html; charset=UTF-8', 'http-equiv' => 'Content-Type' }/
    %meta{ charset: 'utf-8' }/
    %title= safe_join([yield(:page_title), Setting.default_settings['site_title']], ' - ')
    %meta{ content: 'width=device-width,initial-scale=1', name: 'viewport' }/
<<<<<<< HEAD
    %link{ href: 'https://fonts.googleapis.com/css?family=Roboto:400', rel: 'stylesheet' }/
    :css
      body {
        font-family: -apple-system, BlinkMacSystemFont, 'Segoe UI', Roboto, sans-serif;
        background: #282c37;
        color: #9baec8;
        text-align: center;
        margin: 0;
        padding: 20px;
      }

      .dialog img {
        display: block;
        margin: 20px auto;
        margin-top: 50px;
        max-width: 600px;
        height: auto;
      }

      .dialog h1 {
        font: 20px/28px -apple-system, BlinkMacSystemFont, 'Segoe UI', Roboto, sans-serif;
        font-weight: 400;
      }
  %body
    .dialog
      %img{ alt: 'Qiitan', src: '/qiitan-cry.png', width: '300' }/
=======
    = stylesheet_pack_tag 'common', media: 'all'
    = stylesheet_pack_tag Setting.default_settings['theme'], media: 'all'
  %body.error
    .dialog
      %img{ alt: Setting.default_settings['site_title'], src: '/oops.gif' }/
>>>>>>> 09d81def
      %div
        %h1= yield :content<|MERGE_RESOLUTION|>--- conflicted
+++ resolved
@@ -5,39 +5,10 @@
     %meta{ charset: 'utf-8' }/
     %title= safe_join([yield(:page_title), Setting.default_settings['site_title']], ' - ')
     %meta{ content: 'width=device-width,initial-scale=1', name: 'viewport' }/
-<<<<<<< HEAD
-    %link{ href: 'https://fonts.googleapis.com/css?family=Roboto:400', rel: 'stylesheet' }/
-    :css
-      body {
-        font-family: -apple-system, BlinkMacSystemFont, 'Segoe UI', Roboto, sans-serif;
-        background: #282c37;
-        color: #9baec8;
-        text-align: center;
-        margin: 0;
-        padding: 20px;
-      }
-
-      .dialog img {
-        display: block;
-        margin: 20px auto;
-        margin-top: 50px;
-        max-width: 600px;
-        height: auto;
-      }
-
-      .dialog h1 {
-        font: 20px/28px -apple-system, BlinkMacSystemFont, 'Segoe UI', Roboto, sans-serif;
-        font-weight: 400;
-      }
-  %body
-    .dialog
-      %img{ alt: 'Qiitan', src: '/qiitan-cry.png', width: '300' }/
-=======
     = stylesheet_pack_tag 'common', media: 'all'
     = stylesheet_pack_tag Setting.default_settings['theme'], media: 'all'
   %body.error
     .dialog
-      %img{ alt: Setting.default_settings['site_title'], src: '/oops.gif' }/
->>>>>>> 09d81def
+      %img{ alt: Setting.default_settings['site_title'], src: '/qiitan-cry.png', width: '300' }/
       %div
         %h1= yield :content