--- conflicted
+++ resolved
@@ -63,9 +63,5 @@
   .footer-links
     .container
       %p
-<<<<<<< HEAD
-        = link_to t('about.source_code'), 'https://github.com/increments/mastodon'
-=======
         = link_to t('about.source_code'), @instance_presenter.source_url
->>>>>>> ab71cf45
         = " (#{@instance_presenter.version_number})"