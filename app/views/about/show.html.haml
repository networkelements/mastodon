- content_for :page_title do
  = site_hostname

- content_for :header_tags do
  %script#initial-state{ type: 'application/json' }!= json_escape(@initial_state_json)
  = javascript_pack_tag 'about', integrity: true, crossorigin: 'anonymous'

  %meta{ property: 'og:site_name', content: site_title }/
  %meta{ property: 'og:url', content: about_url }/
  %meta{ property: 'og:type', content: 'website' }/
  %meta{ property: 'og:title', content: site_hostname }/
<<<<<<< HEAD
  %meta{ property: 'og:description', content: strip_tags(@instance_presenter.site_description.presence || t('about.about_mastodon_html')) }/
  %meta{ property: 'og:image', content: asset_pack_path('mastodon_small.jpg', protocol: :request) }/
=======
  %meta{ property: 'og:description', content: strip_tags(@instance_presenter.site_description.presence || t('about.about_mastodon')) }/
  %meta{ property: 'og:image', content: asset_pack_path('qiitan.png', protocol: :request) }/
>>>>>>> ef27a0ba
  %meta{ property: 'og:image:width', content: '400' }/
  %meta{ property: 'og:image:height', content: '400' }/
  %meta{ property: 'twitter:card', content: 'summary' }/

.landing-page
  .header-wrapper
    .mascot-container
      = image_tag asset_pack_path('elephant-fren.png'), alt: '', role: 'presentation', class: 'mascot'

    .header
      .container.links
        .brand
          = link_to root_url do
            = image_tag asset_pack_path('logo_full.svg'), alt: 'Mastodon'

<<<<<<< HEAD
        %ul.nav
          %li
            - if user_signed_in?
              = link_to t('settings.back'), root_url, class: 'webapp-btn'
            - else
              = link_to t('auth.login'), new_user_session_path, class: 'webapp-btn'
          %li= link_to t('about.about_this'), about_more_path
          %li
            = link_to 'https://joinmastodon.org/' do
              = "#{t('about.other_instances')}"
              %i.fa.fa-external-link{ style: 'padding-left: 5px;' }
=======
  .screenshot-with-signup
    .mascot= image_tag asset_pack_path('qiitan.png')
>>>>>>> ef27a0ba

      .container.hero
        .floats
          %div{ role: 'presentation', class: 'float-1' }
          %div{ role: 'presentation', class: 'float-2' }
          %div{ role: 'presentation', class: 'float-3' }
        .heading
          %h1
            = @instance_presenter.site_title
            %small= t 'about.hosted_on', domain: site_hostname
        - if @instance_presenter.open_registrations
          = render 'registration'
        - else
          .closed-registrations-message
            %div
              - if @instance_presenter.closed_registrations_message.blank?
                %p= t('about.closed_registrations')
              - else
                = @instance_presenter.closed_registrations_message.html_safe
            = link_to t('about.find_another_instance'), 'https://joinmastodon.org/', class: 'button button-alternative button--block'

  .learn-more-cta
    .container
      %h3= t('about.description_headline', domain: site_hostname)
      %p= @instance_presenter.site_description.html_safe.presence || t('about.generic_description', domain: site_hostname)

<<<<<<< HEAD
  .features
    .container
      - if Setting.timeline_preview
        #mastodon-timeline{ data: { props: Oj.dump(default_props) } }

      .about-mastodon
        %h3= t 'about.what_is_mastodon'
        %p= t 'about.about_mastodon_html'
        %a.button.button-secondary{ href: 'https://joinmastodon.org/' }= t 'about.learn_more'
        = render 'features'
  .footer-links
    .container
      %p
        = link_to t('about.source_code'), 'https://github.com/tootsuite/mastodon'
        = " (#{@instance_presenter.version_number})"
=======
  %h3= t('about.messages_headline')

  %ul
    %li
      = t 'about.messages.code'
    %li
      = t 'about.messages.qiita'
    %li
      = t 'about.messages.trial'
    %li
      = t 'about.messages.delete'

  - unless @instance_presenter.site_description.blank?
    %h3= t('about.description_headline', domain: site_hostname)
    %p!= @instance_presenter.site_description

  .actions
    .info
      = link_to t('about.terms'), terms_path
      ·
      = link_to t('about.apps'), 'https://github.com/tootsuite/documentation/blob/master/Using-Mastodon/Apps.md'
      ·
      = link_to t('about.source_code'), 'https://github.com/increments/mastodon'
      ·
      = link_to t('about.other_instances'), 'https://github.com/tootsuite/documentation/blob/master/Using-Mastodon/List-of-Mastodon-instances.md'
>>>>>>> ef27a0ba
<|MERGE_RESOLUTION|>--- conflicted
+++ resolved
@@ -9,13 +9,8 @@
   %meta{ property: 'og:url', content: about_url }/
   %meta{ property: 'og:type', content: 'website' }/
   %meta{ property: 'og:title', content: site_hostname }/
-<<<<<<< HEAD
   %meta{ property: 'og:description', content: strip_tags(@instance_presenter.site_description.presence || t('about.about_mastodon_html')) }/
-  %meta{ property: 'og:image', content: asset_pack_path('mastodon_small.jpg', protocol: :request) }/
-=======
-  %meta{ property: 'og:description', content: strip_tags(@instance_presenter.site_description.presence || t('about.about_mastodon')) }/
   %meta{ property: 'og:image', content: asset_pack_path('qiitan.png', protocol: :request) }/
->>>>>>> ef27a0ba
   %meta{ property: 'og:image:width', content: '400' }/
   %meta{ property: 'og:image:height', content: '400' }/
   %meta{ property: 'twitter:card', content: 'summary' }/
@@ -23,7 +18,7 @@
 .landing-page
   .header-wrapper
     .mascot-container
-      = image_tag asset_pack_path('elephant-fren.png'), alt: '', role: 'presentation', class: 'mascot'
+      = image_tag asset_pack_path('qiitan.png'), alt: '', role: 'presentation', class: 'mascot'
 
     .header
       .container.links
@@ -31,7 +26,6 @@
           = link_to root_url do
             = image_tag asset_pack_path('logo_full.svg'), alt: 'Mastodon'
 
-<<<<<<< HEAD
         %ul.nav
           %li
             - if user_signed_in?
@@ -43,10 +37,6 @@
             = link_to 'https://joinmastodon.org/' do
               = "#{t('about.other_instances')}"
               %i.fa.fa-external-link{ style: 'padding-left: 5px;' }
-=======
-  .screenshot-with-signup
-    .mascot= image_tag asset_pack_path('qiitan.png')
->>>>>>> ef27a0ba
 
       .container.hero
         .floats
@@ -68,12 +58,23 @@
                 = @instance_presenter.closed_registrations_message.html_safe
             = link_to t('about.find_another_instance'), 'https://joinmastodon.org/', class: 'button button-alternative button--block'
 
+  %h3= t('about.messages_headline')
+
+  %ul
+    %li
+      = t 'about.messages.code'
+    %li
+      = t 'about.messages.qiita'
+    %li
+      = t 'about.messages.trial'
+    %li
+      = t 'about.messages.delete'
+
   .learn-more-cta
     .container
       %h3= t('about.description_headline', domain: site_hostname)
       %p= @instance_presenter.site_description.html_safe.presence || t('about.generic_description', domain: site_hostname)
 
-<<<<<<< HEAD
   .features
     .container
       - if Setting.timeline_preview
@@ -87,32 +88,8 @@
   .footer-links
     .container
       %p
-        = link_to t('about.source_code'), 'https://github.com/tootsuite/mastodon'
+        = link_to t('about.source_code'), 'https://github.com/increments/mastodon'
         = " (#{@instance_presenter.version_number})"
-=======
-  %h3= t('about.messages_headline')
-
-  %ul
-    %li
-      = t 'about.messages.code'
-    %li
-      = t 'about.messages.qiita'
-    %li
-      = t 'about.messages.trial'
-    %li
-      = t 'about.messages.delete'
-
   - unless @instance_presenter.site_description.blank?
     %h3= t('about.description_headline', domain: site_hostname)
     %p!= @instance_presenter.site_description
-
-  .actions
-    .info
-      = link_to t('about.terms'), terms_path
-      ·
-      = link_to t('about.apps'), 'https://github.com/tootsuite/documentation/blob/master/Using-Mastodon/Apps.md'
-      ·
-      = link_to t('about.source_code'), 'https://github.com/increments/mastodon'
-      ·
-      = link_to t('about.other_instances'), 'https://github.com/tootsuite/documentation/blob/master/Using-Mastodon/List-of-Mastodon-instances.md'
->>>>>>> ef27a0ba
