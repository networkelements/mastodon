# frozen_string_literal: true

class InitialStatePresenter < ActiveModelSerializers::Model
<<<<<<< HEAD
  attributes :settings, :push_subscription, :token, :current_account, :admin, :app_mode, :intent_status_initial_text
=======
  attributes :settings, :push_subscription, :token,
             :current_account, :admin, :text
>>>>>>> ab71cf45
end<|MERGE_RESOLUTION|>--- conflicted
+++ resolved
@@ -1,10 +1,7 @@
 # frozen_string_literal: true
 
 class InitialStatePresenter < ActiveModelSerializers::Model
-<<<<<<< HEAD
-  attributes :settings, :push_subscription, :token, :current_account, :admin, :app_mode, :intent_status_initial_text
-=======
   attributes :settings, :push_subscription, :token,
-             :current_account, :admin, :text
->>>>>>> ab71cf45
+             :current_account, :admin, :text,
+             :app_mode, :intent_status_initial_text
 end