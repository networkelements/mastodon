# frozen_string_literal: true

class InstancePresenter
  delegate(
    :closed_registrations_message,
    :site_contact_email,
    :open_registrations,
    :site_title,
    :prohibit_registrations_except_qiita_oauth,
    :site_description,
    :site_extended_description,
    :site_terms,
    to: Setting
  )

  def contact_account
    Account.find_local(Setting.site_contact_username)
  end

  def user_count
    Rails.cache.fetch('user_count') { User.confirmed.count }
  end

  def status_count
    Rails.cache.fetch('local_status_count') { Status.local.count }
  end

  def domain_count
    Rails.cache.fetch('distinct_domain_count') { Account.distinct.count(:domain) }
  end

  def version_number
    Mastodon::Version
  end

<<<<<<< HEAD
  def open_password_registrations
    open_registrations && !prohibit_registrations_except_qiita_oauth
=======
  def source_url
    Mastodon::Version.source_url
>>>>>>> ab71cf45
  end
end<|MERGE_RESOLUTION|>--- conflicted
+++ resolved
@@ -33,12 +33,11 @@
     Mastodon::Version
   end
 
-<<<<<<< HEAD
+  def source_url
+    Mastodon::Version.source_url
+  end
+
   def open_password_registrations
     open_registrations && !prohibit_registrations_except_qiita_oauth
-=======
-  def source_url
-    Mastodon::Version.source_url
->>>>>>> ab71cf45
   end
 end