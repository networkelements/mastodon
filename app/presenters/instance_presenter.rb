# frozen_string_literal: true

class InstancePresenter
  delegate(
    :closed_registrations_message,
    :site_contact_email,
    :open_registrations,
<<<<<<< HEAD
    :site_title,
=======
    :prohibit_registrations_except_qiita_oauth,
>>>>>>> ef27a0ba
    :site_description,
    :site_extended_description,
    :site_terms,
    to: Setting
  )

  def contact_account
    Account.find_local(Setting.site_contact_username)
  end

  def user_count
    Rails.cache.fetch('user_count') { User.confirmed.count }
  end

  def status_count
    Rails.cache.fetch('local_status_count') { Status.local.count }
  end

  def domain_count
    Rails.cache.fetch('distinct_domain_count') { Account.distinct.count(:domain) }
  end

  def version_number
    Mastodon::Version
  end

  def open_password_registrations
    open_registrations && !prohibit_registrations_except_qiita_oauth
  end
end<|MERGE_RESOLUTION|>--- conflicted
+++ resolved
@@ -5,11 +5,8 @@
     :closed_registrations_message,
     :site_contact_email,
     :open_registrations,
-<<<<<<< HEAD
     :site_title,
-=======
     :prohibit_registrations_except_qiita_oauth,
->>>>>>> ef27a0ba
     :site_description,
     :site_extended_description,
     :site_terms,
