# frozen_string_literal: true

class InstancePresenter
  delegate(
    :closed_registrations_message,
    :site_contact_email,
    :open_registrations,
    :site_title,
    :prohibit_registrations_except_qiita_oauth,
    :site_description,
    :site_extended_description,
    :site_terms,
    to: Setting
  )

  def contact_account
    Account.find_local(Setting.site_contact_username)
  end

  def user_count
    Rails.cache.fetch('user_count') { User.confirmed.count }
  end

  def status_count
    Rails.cache.fetch('local_status_count') { Status.local.count }
  end

  def domain_count
    Rails.cache.fetch('distinct_domain_count') { Account.distinct.count(:domain) }
  end

  def version_number
    Mastodon::Version
  end

  def source_url
    Mastodon::Version.source_url
  end

<<<<<<< HEAD
  def thumbnail
    @thumbnail ||= Rails.cache.fetch('site_uploads/thumbnail') { SiteUpload.find_by(var: 'thumbnail') }
=======
  def open_password_registrations
    open_registrations && !prohibit_registrations_except_qiita_oauth
>>>>>>> a26e94dc
  end
end<|MERGE_RESOLUTION|>--- conflicted
+++ resolved
@@ -37,12 +37,11 @@
     Mastodon::Version.source_url
   end
 
-<<<<<<< HEAD
   def thumbnail
     @thumbnail ||= Rails.cache.fetch('site_uploads/thumbnail') { SiteUpload.find_by(var: 'thumbnail') }
-=======
+  end
+
   def open_password_registrations
     open_registrations && !prohibit_registrations_except_qiita_oauth
->>>>>>> a26e94dc
   end
 end