--- conflicted
+++ resolved
@@ -552,31 +552,22 @@
         expect(account).to model_have_error_on_field(:username)
       end
 
-<<<<<<< HEAD
+      it 'is invalid if the display name is longer than 30 characters' do
+        account = Fabricate.build(:account, display_name: Faker::Lorem.characters(31))
+        account.valid?
+        expect(account).to model_have_error_on_field(:display_name)
+      end
+
+      it 'is invalid if the note is longer than 160 characters' do
+        account = Fabricate.build(:account, note: Faker::Lorem.characters(161))
+        account.valid?
+        expect(account).to model_have_error_on_field(:note)
+      end
+
       it 'is invalid if the username is reserved' do
         account = Fabricate.build(:account, username: 'qiitan')
         account.valid?
         expect(account).to model_have_error_on_field(:username)
-      end
-    end
-
-    context 'when is not local' do
-      it 'is valid although the username is reserved' do
-        account = Fabricate.build(:account, username: 'qiitan', domain: Faker::Internet.domain_name)
-        account.valid?
-        expect(account).not_to model_have_error_on_field(:username)
-      end
-=======
-      it 'is invalid if the display name is longer than 30 characters' do
-        account = Fabricate.build(:account, display_name: Faker::Lorem.characters(31))
-        account.valid?
-        expect(account).to model_have_error_on_field(:display_name)
-      end
-
-      it 'is invalid if the note is longer than 160 characters' do
-        account = Fabricate.build(:account, note: Faker::Lorem.characters(161))
-        account.valid?
-        expect(account).to model_have_error_on_field(:note)
       end
     end
 
@@ -618,7 +609,12 @@
         account.valid?
         expect(account).not_to model_have_error_on_field(:note)
       end
->>>>>>> 7b13e6ef
+
+      it 'is valid although the username is reserved' do
+        account = Fabricate.build(:account, username: 'qiitan', domain: Faker::Internet.domain_name)
+        account.valid?
+        expect(account).not_to model_have_error_on_field(:username)
+      end
     end
   end
 
