require 'rails_helper'

RSpec.describe Formatter do
  let(:local_account)  { Fabricate(:account, domain: nil, username: 'alice') }
  let(:remote_account) { Fabricate(:account, domain: 'remote', username: 'bob', url: 'https://remote/') }

  shared_examples 'encode and link URLs' do
    context 'matches a stand-alone medium URL' do
      let(:text) { 'https://hackernoon.com/the-power-to-build-communities-a-response-to-mark-zuckerberg-3f2cac9148a4' }

      it 'has valid URL' do
        is_expected.to include 'href="https://hackernoon.com/the-power-to-build-communities-a-response-to-mark-zuckerberg-3f2cac9148a4"'
      end
    end

    context 'matches a stand-alone google URL' do
      let(:text) { 'http://google.com' }

      it 'has valid URL' do
        is_expected.to include 'href="http://google.com/"'
      end
    end

    context 'matches a stand-alone IDN URL' do
      let(:text) { 'https://nic.みんな/' }

      it 'has valid URL' do
        is_expected.to include 'href="https://nic.xn--q9jyb4c/"'
      end

      it 'has display URL' do
        is_expected.to include '<span class="">nic.みんな/</span>'
      end
    end

    context 'matches a URL without trailing period' do
      let(:text) { 'http://www.mcmansionhell.com/post/156408871451/50-states-of-mcmansion-hell-scottsdale-arizona. ' }

      it 'has valid URL' do
        is_expected.to include 'href="http://www.mcmansionhell.com/post/156408871451/50-states-of-mcmansion-hell-scottsdale-arizona"'
      end
    end

    context 'matches a URL without closing paranthesis' do
      let(:text) { '(http://google.com/)' }

      it 'has valid URL' do
        is_expected.to include 'href="http://google.com/"'
      end
    end

    context 'matches a URL without exclamation point' do
      let(:text) { 'http://www.google.com!' }

      it 'has valid URL' do
        is_expected.to include 'href="http://www.google.com/"'
      end
    end

    context 'matches a URL without single quote' do
      let(:text) { "http://www.google.com'" }

      it 'has valid URL' do
        is_expected.to include 'href="http://www.google.com/"'
      end
    end

    context 'matches a URL without angle brackets' do
      let(:text) { 'http://www.google.com>' }

      it 'has valid URL' do
        is_expected.to include 'href="http://www.google.com/"'
      end
    end

    context 'matches a URL with a query string' do
      let(:text) { 'https://www.ruby-toolbox.com/search?utf8=%E2%9C%93&q=autolink' }

      it 'has valid URL' do
        is_expected.to include 'href="https://www.ruby-toolbox.com/search?utf8=%E2%9C%93&amp;q=autolink"'
      end
    end

    context 'matches a URL with parenthesis in it' do
      let(:text) { 'https://en.wikipedia.org/wiki/Diaspora_(software)' }

      it 'has valid URL' do
        is_expected.to include 'href="https://en.wikipedia.org/wiki/Diaspora_(software)"'
      end
    end

    context 'contains HTML (script tag)' do
      let(:text) { '<script>alert("Hello")</script>' }

      it 'has escaped HTML' do
        is_expected.to include '<p>&lt;script&gt;alert(&quot;Hello&quot;)&lt;/script&gt;</p>'
      end
    end

    context 'contains HTML (XSS attack)' do
      let(:text) { %q{<img src="javascript:alert('XSS');">} }

      it 'has escaped HTML' do
        is_expected.to include '<p>&lt;img src=&quot;javascript:alert(&apos;XSS&apos;);&quot;&gt;</p>'
      end
    end

    context 'contains invalid URL' do
      let(:text) { 'http://www\.google\.com' }

      it 'has raw URL' do
        is_expected.to eq '<p>http://www\.google\.com</p>'
      end
    end

    context 'contains a hashtag' do
      let(:text)  { '#hashtag' }

      it 'has a link' do
        is_expected.to include '/tags/hashtag" class="mention hashtag" rel="tag">#<span>hashtag</span></a>'
      end
    end
  end

  describe '#format' do
    subject { Formatter.instance.format(status) }

    context 'with local status' do
      context 'with reblog' do
        let(:reblog) { Fabricate(:status, account: local_account, text: 'Hello world', uri: nil) }
        let(:status) { Fabricate(:status, reblog: reblog) }

        it 'returns original status with credit to its author' do
          is_expected.to include 'RT <span class="h-card"><a href="https://cb6e6126.ngrok.io/@alice" class="u-url mention">@<span>alice</span></a></span> Hello world'
        end
      end

      context 'contains plain text' do
        let(:status)  { Fabricate(:status, text: 'text', uri: nil) }

        it 'paragraphizes' do
          is_expected.to eq '<p>text</p>'
        end
      end

      context 'contains line feeds' do
        let(:status)  { Fabricate(:status, text: "line\nfeed", uri: nil) }

        it 'removes line feeds' do
          is_expected.not_to include "\n"
        end
      end

      context 'contains linkable mentions' do
        let(:status) { Fabricate(:status, mentions: [ Fabricate(:mention, account: local_account) ], text: '@alice') }

        it 'links' do
          is_expected.to include '<a href="https://cb6e6126.ngrok.io/@alice" class="u-url mention">@<span>alice</span></a></span>'
        end
      end

      context 'contains unlinkable mentions' do
        let(:status) { Fabricate(:status, text: '@alice', uri: nil) }

        it 'does not link' do
          is_expected.to include '@alice'
        end
      end

      context do
        subject do
          status = Fabricate(:status, text: text, uri: nil)
          Formatter.instance.format(status)
        end

        include_examples 'encode and link URLs'
      end
    end

    context 'with remote status' do
      let(:status) { Fabricate(:status, text: 'Beep boop', uri: 'beepboop') }

      it 'reformats' do
        is_expected.to eq 'Beep boop'
      end
    end
  end

  describe '#reformat' do
    subject { Formatter.instance.reformat(text) }

    context 'contains plain text' do
      let(:text) { 'Beep boop' }

      it 'contains plain text' do
        is_expected.to include 'Beep boop'
      end
    end

    context 'contains scripts' do
      let(:text) { '<script>alert("Hello")</script>' }

      it 'strips scripts' do
        is_expected.to_not include '<script>alert("Hello")</script>'
      end
    end
  end

<<<<<<< HEAD
    describe 'code block' do
      context 'contains single line code block' do
        let(:local_text) { "`program`" }
        it 'has code block' do
          expect(subject).to match '<span><code class="inline">program</code></span>'
        end
      end

      context 'contains multiple inline code blocks' do
        let(:local_text) { "`hoge` `piyo`" }
        it 'has code block' do
          expect(subject).to match('<span><code class="inline">hoge</code></span> <span><code class="inline">piyo</code></span>')
        end
      end

      context 'contains multi line code block' do
        let(:local_text) { "```ruby\nputs 'Hello, World!'\n```" }
        it 'has code block' do
          expect(subject).to match '<p><code data-language="ruby">puts \'Hello, World!\'</code></p>'
        end
      end

      context 'contains multi line code block with filename' do
        let(:local_text) { "```ruby:hello.rb\nputs 'Hello, World!'\n```" }
        it 'has code block' do
          expect(subject).to match '<p><code data-language="ruby" data-filename="hello.rb">puts \'Hello, World!\'</code></p>'
        end
      end

      context 'contains multiple code blocks' do
        let(:local_text) { "```ruby\nputs 'Hello, World!'\n```\n```js\nconsole.log('Hello, World!');\n```" }
        it 'has code block' do
          expect(subject).to include('<p><code data-language="ruby">puts \'Hello, World!\'</code></p>')
          expect(subject).to include('<p><code data-language="js">console.log(\'Hello, World!\');</code></p>')
        end
      end

      context 'contains capture literals in code block' do
        let(:local_text) { '`\1`' }
        it 'has code block' do
          expect(subject).to include('<span><code class="inline">\1</code></span>')
        end
      end

      context '' do
        let(:local_text) { '[[[codeblock0]]]hoge[[[codeblock1]]]hoge[[[codeblock2]]]`hi`' }
        it 'has code block' do
          expect(subject).to include('<span><code class="inline">hi</code></span>')
        end

      end
    end

    context 'contains invalid URL' do
      let(:local_text) { 'http://www\.google\.com' }
=======
  describe '#plaintext' do
    subject { Formatter.instance.plaintext(status) }

    context 'with local status' do
      let(:status)  { Fabricate(:status, text: '<p>a text by a nerd who uses an HTML tag in text</p>', uri: nil) }
>>>>>>> 947887f2

      it 'returns raw text' do
        is_expected.to eq '<p>a text by a nerd who uses an HTML tag in text</p>'
      end
    end

    context 'with remote status' do
      let(:status)  { Fabricate(:status, text: '<script>alert("Hello")</script>', uri: 'beep boop') }

      it 'returns tag-stripped text' do
        is_expected.to eq ''
      end
    end
  end

  describe '#simplified_format' do
    subject { Formatter.instance.simplified_format(account) }

    context 'with local status' do
      let(:account) { Fabricate(:account, domain: nil, note: text) }

      context 'contains linkable mentions for local accounts' do
        let(:text) { '@alice' }

        before { local_account }

        it 'links' do
          is_expected.to eq '<p><span class="h-card"><a href="https://cb6e6126.ngrok.io/@alice" class="u-url mention">@<span>alice</span></a></span></p>'
        end
      end

      context 'contains linkable mentions for remote accounts' do
        let(:text) { '@bob@remote' }

        before { remote_account }

        it 'links' do
          is_expected.to eq '<p><span class="h-card"><a href="https://remote/" class="u-url mention">@<span>bob</span></a></span></p>'
        end
      end

      context 'contains unlinkable mentions' do
        let(:text) { '@alice' }

        it 'returns raw mention texts' do
          is_expected.to eq '<p>@alice</p>'
        end
      end

      include_examples 'encode and link URLs'
    end

    context 'with remote status' do
      let(:text) { '<script>alert("Hello")</script>' }
      let(:account) { Fabricate(:account, domain: 'remote', note: text) }

      it 'reformats' do
        is_expected.to_not include '<script>alert("Hello")</script>'
      end
    end
  end

  describe '#sanitize' do
    let(:html) { '<script>alert("Hello")</script>' }

    subject { Formatter.instance.sanitize(html, Sanitize::Config::MASTODON_STRICT) }

    it 'sanitizes' do
      is_expected.to eq 'alert("Hello")'
    end
  end
end<|MERGE_RESOLUTION|>--- conflicted
+++ resolved
@@ -167,6 +167,61 @@
         end
       end
 
+      describe 'code block' do
+        let(:local_text) { nil }
+        let(:status)  { Fabricate(:status, text: local_text, uri: nil) }
+
+        context 'contains single line code block' do
+          let(:local_text) { "`program`" }
+          it 'has code block' do
+            expect(subject).to match '<span><code class="inline">program</code></span>'
+          end
+        end
+
+        context 'contains multiple inline code blocks' do
+          let(:local_text) { "`hoge` `piyo`" }
+          it 'has code block' do
+            expect(subject).to match('<span><code class="inline">hoge</code></span> <span><code class="inline">piyo</code></span>')
+          end
+        end
+
+        context 'contains multi line code block' do
+          let(:local_text) { "```ruby\nputs 'Hello, World!'\n```" }
+          it 'has code block' do
+            expect(subject).to match '<p><code data-language="ruby">puts \'Hello, World!\'</code></p>'
+          end
+        end
+
+        context 'contains multi line code block with filename' do
+          let(:local_text) { "```ruby:hello.rb\nputs 'Hello, World!'\n```" }
+          it 'has code block' do
+            expect(subject).to match '<p><code data-language="ruby" data-filename="hello.rb">puts \'Hello, World!\'</code></p>'
+          end
+        end
+
+        context 'contains multiple code blocks' do
+          let(:local_text) { "```ruby\nputs 'Hello, World!'\n```\n```js\nconsole.log('Hello, World!');\n```" }
+          it 'has code block' do
+            expect(subject).to include('<p><code data-language="ruby">puts \'Hello, World!\'</code></p>')
+            expect(subject).to include('<p><code data-language="js">console.log(\'Hello, World!\');</code></p>')
+          end
+        end
+
+        context 'contains capture literals in code block' do
+          let(:local_text) { '`\1`' }
+          it 'has code block' do
+            expect(subject).to include('<span><code class="inline">\1</code></span>')
+          end
+        end
+
+        context '' do
+          let(:local_text) { '[[[codeblock0]]]hoge[[[codeblock1]]]hoge[[[codeblock2]]]`hi`' }
+          it 'has code block' do
+            expect(subject).to include('<span><code class="inline">hi</code></span>')
+          end
+        end
+      end
+
       context do
         subject do
           status = Fabricate(:status, text: text, uri: nil)
@@ -206,69 +261,11 @@
     end
   end
 
-<<<<<<< HEAD
-    describe 'code block' do
-      context 'contains single line code block' do
-        let(:local_text) { "`program`" }
-        it 'has code block' do
-          expect(subject).to match '<span><code class="inline">program</code></span>'
-        end
-      end
-
-      context 'contains multiple inline code blocks' do
-        let(:local_text) { "`hoge` `piyo`" }
-        it 'has code block' do
-          expect(subject).to match('<span><code class="inline">hoge</code></span> <span><code class="inline">piyo</code></span>')
-        end
-      end
-
-      context 'contains multi line code block' do
-        let(:local_text) { "```ruby\nputs 'Hello, World!'\n```" }
-        it 'has code block' do
-          expect(subject).to match '<p><code data-language="ruby">puts \'Hello, World!\'</code></p>'
-        end
-      end
-
-      context 'contains multi line code block with filename' do
-        let(:local_text) { "```ruby:hello.rb\nputs 'Hello, World!'\n```" }
-        it 'has code block' do
-          expect(subject).to match '<p><code data-language="ruby" data-filename="hello.rb">puts \'Hello, World!\'</code></p>'
-        end
-      end
-
-      context 'contains multiple code blocks' do
-        let(:local_text) { "```ruby\nputs 'Hello, World!'\n```\n```js\nconsole.log('Hello, World!');\n```" }
-        it 'has code block' do
-          expect(subject).to include('<p><code data-language="ruby">puts \'Hello, World!\'</code></p>')
-          expect(subject).to include('<p><code data-language="js">console.log(\'Hello, World!\');</code></p>')
-        end
-      end
-
-      context 'contains capture literals in code block' do
-        let(:local_text) { '`\1`' }
-        it 'has code block' do
-          expect(subject).to include('<span><code class="inline">\1</code></span>')
-        end
-      end
-
-      context '' do
-        let(:local_text) { '[[[codeblock0]]]hoge[[[codeblock1]]]hoge[[[codeblock2]]]`hi`' }
-        it 'has code block' do
-          expect(subject).to include('<span><code class="inline">hi</code></span>')
-        end
-
-      end
-    end
-
-    context 'contains invalid URL' do
-      let(:local_text) { 'http://www\.google\.com' }
-=======
   describe '#plaintext' do
     subject { Formatter.instance.plaintext(status) }
 
     context 'with local status' do
       let(:status)  { Fabricate(:status, text: '<p>a text by a nerd who uses an HTML tag in text</p>', uri: nil) }
->>>>>>> 947887f2
 
       it 'returns raw text' do
         is_expected.to eq '<p>a text by a nerd who uses an HTML tag in text</p>'
