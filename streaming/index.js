--- conflicted
+++ resolved
@@ -81,15 +81,8 @@
       user:     process.env.DB_USER || pg.defaults.user,
       password: process.env.DB_PASS || pg.defaults.password,
       database: 'mastodon_development',
-<<<<<<< HEAD
-      user:     process.env.DB_USER || 'mastodon',
-      password: process.env.DB_PASS || '',
-      host:     process.env.DB_HOST || 'localhost',
-      port:     process.env.DB_PORT || 5432,
-=======
       host:     process.env.DB_HOST || pg.defaults.host,
       port:     process.env.DB_PORT || pg.defaults.port,
->>>>>>> bf50e3e5
       max:      10,
     },
 
